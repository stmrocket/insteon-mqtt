#===========================================================================
#
# Base device class
#
#===========================================================================
import json
import os.path
from .MsgHistory import MsgHistory
from ..Address import Address
from ..CommandSeq import CommandSeq
from .. import db
from .. import handler
from .. import log
from .. import message as Msg
from .. import util

LOG = log.get_logger()


class Base:
    """Base class for all Insteon devices.

    This class implements the required API for all devices and handles
    functions that are the same for all devices.

    The run_command() method is used for arbitrary remote commanding
    (via MQTT for example).  The input is a dict (or keyword args)
    containing a 'cmd' key with the value as the command name and any
    additional arguments needed for the command as other key/value
    pairs. Valid commands for all devices are:

       getdb:    No arguments.  Download the PLM modem all link database
                 and save it to file.
       refresh:  No arguments.  Ping the device and see if the database is
                 current.  Reloads the modem database if needed.
    """
    @classmethod
    def from_config(cls, values, protocol, modem, **kwargs):
        """TODO: doc
        """
        devices = []
        for config in values:
            # If it's a dict, it's got a nice name set.
            if isinstance(config, dict):
                assert len(config) == 1
                addr, name = next(iter(config.items()))
                if name:
                    name = name.lower()

            # Otherwise it's just the address
            else:
                addr = config
                name = None

            # Create the device using the class constructor.  Use kwargs
            # syntax so any extra keyword args don't have to be at the end of
            # the arg list.
            device = cls(protocol=protocol, modem=modem, address=addr,
                         name=name, **kwargs)
            devices.append(device)

        return devices

    #-----------------------------------------------------------------------
    def __init__(self, protocol, modem, address, name=None):
        """Constructor

        Args:
          protocol:    (Protocol) The Protocol object used to communicate
                       with the Insteon network.  This is needed to allow
                       the device to send messages to the PLM modem.
          modem:       (Modem) The Insteon modem used to find other devices.
          address:     (Address) The address of the device.
          name         (str) Nice alias name to use for the device.
        """
        self.protocol = protocol
        self.modem = modem
        self.addr = Address(address)
        self.name = name

        # Moving window history of messages that are received from the
        # device.  Used for optimal hop computations.
        self.history = MsgHistory()

        # Make some nice labels to make logging easier.
        self.label = str(self.addr)
        if self.name:
            self.label += " (%s)" % self.name

        self.save_path = modem.save_path
        self.db = db.Device(self.addr)
        self.load_db()

        # Remove (mqtt) commands mapped to methods calls.  These are
        # handled in run_command().  Derived classes can add more
        # commands to the dict to expand the list.  Commands should
        # all be lower case (inputs are lowered).
        self.cmd_map = {
            'db_add_ctrl_of' : self.db_add_ctrl_of,
            'db_add_resp_of' : self.db_add_resp_of,
            'db_del_ctrl_of' : self.db_del_ctrl_of,
            'db_del_resp_of' : self.db_del_resp_of,
            'print_db' : self.print_db,
            'refresh' : self.refresh,
            'linking' : self.linking,
            'join': self.join,
            'pair' : self.pair,
            'get_flags' : self.get_flags,
            'get_engine' : self.get_engine,
            'get_model' : self.get_model
            }

        # Device database delta.  The delta tells us if the database
        # is current.  The only way to get this is by sending a
        # refresh message out and getting the response - not by
        # downloading the database.
        self._next_db_delta = None

    #-----------------------------------------------------------------------
    def type(self):
        """Return a nice class name for the device.
        """
        if hasattr(self, "type_name"):
            return getattr(self, "type_name")

        return self.__class__.__name__.lower()

    #-----------------------------------------------------------------------
    def info_entry(self):
        """Return a JSON dictionary containing information about the device.
        """
        return {str(self.addr) : {
            "type" : self.type(),
            "label" : self.name,
            }}

    #-----------------------------------------------------------------------
    def send(self, msg, msg_handler, high_priority=False, after=None):
        """Send a message to the device.

        This will use the history of messages received from the device to set
        the number of hops to use in the message.

        Args:
          msg:            Output message to write.  This should be an
                          instance of a message in the message directory that
                          that starts with 'Out'.
          msg_handler:    Message handler instance to use when replies to the
                          message are received.  Any message received after we
                          write out the msg are passed to this handler until
                          the handler returns the message.FINISHED flags.
          high_priority:  (bool)False to add the message at the end of the
                          queue.  True to insert this message at the start of
                          the queue.
          after:          (float) Unix clock time tag to send the message
                          after. If None, the message is sent as soon as
                          possible.  Exact time is not guaranteed - the
                          message will be send no earlier than this.
        """
        if isinstance(msg, Msg.OutStandard):  # handles OutExtended as well
            msg.flags.set_hops(self.history.avg_hops())

        self.protocol.send(msg, msg_handler, high_priority, after)

    #-----------------------------------------------------------------------
    def db_path(self):
        """Return the all link database path.

        This will be the configuration save_path directory and the
        file name will be the modem hex address with a .json suffix.
        """
        return os.path.join(self.save_path, self.addr.hex) + ".json"

    #-----------------------------------------------------------------------
    def load_db(self):
        """Load the all link database from a file.

        The file is stored in JSON format (by save_db()) and has the
        path self.db_path().  If the file doesn't exist, nothing is
        done.
        """
        # TODO: fix this - kind of backward - should just set this into the
        # db and have it load itself.

        # See if the database file exists.
        path = self.db_path()
        self.db.set_path(path)
        if not os.path.exists(path):
            LOG.debug("Device %s db doesn't exist", self.label)
            return

        try:
            LOG.debug("Device %s reading db file", self.label)
            with open(path) as f:
                data = json.load(f)

            self.db = db.Device.from_json(data, path)
        except:
            LOG.exception("Error reading file %s", path)
            return

        LOG.info("Device %s database loaded %s entries", self.label,
                 len(self.db))
        LOG.debug("%s", self.db)

    #-----------------------------------------------------------------------
    def print_db(self, on_done):
        """Print the device database to the log UI.
        """
        LOG.ui("%s device database", self.label)
        LOG.ui("%s", self.db)
        on_done(True, "Complete", None)

    #-----------------------------------------------------------------------
    def join(self, on_done=None):
        """Joins the Device to the Modem, Enabling Communication

        Creates the Modem->Device Link that is Necessary for I2CS Devices.

        I2CS devices (Nearly all Insteon devices made since ~2012) will not
        respond to most messages sent to them unless they have a responder
        entry in their db for the device communicating with them.  Older
        devices that use I1 or I2 protocols do not have this limitation.

        This command can be run on any device version.  It will first check
        the engine version and then perform any steps necessary after that
        using the join_seq function.
        """
        LOG.info("Join Device %s", self.addr)

        # Using a sequence so we can pass the on_done function through.
        seq = CommandSeq(self.protocol, "Operation Complete", on_done)

        # Get Engine Version.  This process only works and is necessary on
        # I2CS devices.
        seq.add(self.get_engine)

        # Then run join_seq which checks to see if anything further is needed
        seq.add(self.join_seq)

        seq.run()

    #-----------------------------------------------------------------------
    def join_seq(self, on_done=None):
        """Join Sequence Called By Join Command

        This command is only required for I2CS devices.  This function is
        called after get_engine and will only perform a link sequence if
        the engine version requires it.
        """
        if self.db.engine < 0x02:
            on_done = util.make_callback(on_done)
            LOG.info("Device %s is not I2CS, join is unnecessary.", self.addr)
            on_done(True, "Operation Complete.", None)
            return
        else:
            # Build a sequence of calls to do the link.
            seq = CommandSeq(self.protocol, "Operation Complete", on_done)

            # Put Modem in linking mode first
            seq.add(self.modem.linking)

            # Now put this device in linking mode
            seq.add(self.linking)

            # Finally start the sequence running.
            seq.run()

    #-----------------------------------------------------------------------
    def linking(self, group=0x01, on_done=None):
        """TODO: doc
        """
        LOG.info("Device %s link mode grp %s", self.label, group)

        # This sends a linking mode command to the device.  As far as I can
        # see, there is no way to cancel it.
        msg = Msg.OutExtended.direct(self.addr, 0x09, group,
                                     bytes([0x00] * 14))
        msg_handler = handler.StandardCmd(msg, self.handle_linking, on_done)
        self.send(msg, msg_handler)

        # NOTE: this command is to enter linking mode - we get ACK back that
        # it did, but unlike the modem, we don't get a message telling us
        # what the result is when the linking actually completes.  So there
        # to be a refresh call made to the device once the linking actually
        # finishes.  So - the user must refresh the device.

    #-----------------------------------------------------------------------
    def pair(self, on_done=None):
        """Pair the device with the modem.

        This only needs to be called one time.  It will set the device
        as a controller and the modem as a responder for all of the
        groups that the device can alert on.

        The default implementation does nothing - subclasses should
        re-implement this to do proper pairing.
        """
        LOG.error("Device %s doesn't support pairing", self.label)

    #-----------------------------------------------------------------------
    def refresh(self, force=False, on_done=None):
        """Refresh the current device state and database if needed.

        This sends a ping to the device.  The reply has the current
        device state (on/off, level, etc) and the current db delta
        value which is checked against the current db value.  If the
        current db is out of date, it will trigger a download of the
        database.

        This will send out an updated signal for the current device
        status whenever possible (like dimmer levels).

        Args:
          force:    If true, will force a refresh of the device
                    database even if the delta value matches as well as
                    a requery of the device model information even if it
                    is already known.
          on_done:  Optional callback run when the commands are finished.
        """
        LOG.info("Device %s cmd: status refresh", self.label)

        # Use a sequence
        seq = CommandSeq(self.protocol, "Device refreshed", on_done)

        # This sends a refresh ping which will respond w/ the current
        # database delta field.  The handler checks that against the
        # current value.  If it's different, it will send a database
        # download command to the device to update the database.
        msg = Msg.OutStandard.direct(self.addr, 0x19, 0x00)
        msg_handler = handler.DeviceRefresh(self, self.handle_refresh, force,
                                            None, num_retry=3)
        seq.add_msg(msg, msg_handler)

        # If model number is not known, or force true, run get_model
<<<<<<< HEAD
        if self.db.dev_cat is None or self.db.sub_cat is None or \
           self.db.firmware is None or force:
=======
        if (self.db.dev_cat is None or
            self.db.sub_cat is None or
            self.db.firmware is None or
            force):
>>>>>>> 53dd156b
            seq.add(self.get_model)

        # Alright run it all
        seq.run()

    #-----------------------------------------------------------------------
    def get_flags(self, on_done=None):
        """TODO: doc
        """
        LOG.info("Device %s cmd: get operation flags", self.label)

        # This sends a refresh ping which will respond w/ the current
        # database delta field.  The handler checks that against the
        # current value.  If it's different, it will send a database
        # download command to the device to update the database.
        msg = Msg.OutStandard.direct(self.addr, 0x1f, 0x00)
        msg_handler = handler.StandardCmd(msg, self.handle_flags, on_done)
        self.send(msg, msg_handler)

    #-----------------------------------------------------------------------
    def get_engine(self, on_done=None):
        """ Request the engine version of the device

        The engine version can be i1, i2, or i2cs.  The engine version defines
        what type of messages can be used with a device and the type of all
        link database used by a device.
        """
        LOG.info("Device %s cmd: get engine version", self.label)

        # Send the get_engine_version request.
        msg = Msg.OutStandard.direct(self.addr, 0x0D, 0x00)
        msg_handler = handler.StandardCmd(msg, self.handle_engine, on_done)
        self.send(msg, msg_handler)

    #-----------------------------------------------------------------------
    def get_model(self, on_done=None):
        """ Request the model information (dev_cat, sub_cat, and firmware)
        from the device
        """
        LOG.info("Device %s cmd: get engine version", self.label)

        # Send the get_engine_version request.
        msg = Msg.OutStandard.direct(self.addr, 0x10, 0x00)
        msg_handler = handler.BroadcastCmdResponse(msg, self.handle_model,
                                                   on_done)
        self.send(msg, msg_handler)

    #-----------------------------------------------------------------------
    def db_add_ctrl_of(self, local_group, remote_addr, remote_group,
                       two_way=True, refresh=True, on_done=None,
                       local_data=None, remote_data=None):
        """Add the device as a controller of another device.

        This updates the devices's all link database to show that the
        device is controlling another Insteon device.  If two_way is
        True, the corresponding responder link on the other device is
        also created.  This two-way link is required for the other
        device to accept commands from this device.

        The 3 byte data entry is usually (on_level, ramp_rate, unused)
        where those values are 1 byte (0-255) values but those fields
        are device dependent.

        The optional callback has the signature:
            on_done(bool success, str message, entry)

        - success is True if both commands worked or False if any failed.
        - message is a string with a summary of what happened.  This is used
          for user interface responses to sending this command.
        - entry is either the db.ModemEntry or db.DeviceEntry that was
          updated.

        Args:
          addr:     (Address) The remote device address.
          group:    (int) The group to add link for.
          data:     (bytes[3]) 3 byte data entry.
          two_way:  (bool) If True, after creating the controller link on the
                    device, a responder link is created on the remote device
                    to form the required pair of entries.
          refresh:  (bool) If True, call refresh before changing the db.
                    Changing the db w/o an out of date db will likely require
                    a factory reset (since memory addresses are manipulated)
                    so this is important.
          on_done:  Optional callback run when both commands are finished.
        """
        is_controller = True
        self._db_update(local_group, is_controller, remote_addr, remote_group,
                        two_way, refresh, on_done, local_data, remote_data)

    #-----------------------------------------------------------------------
    def db_add_resp_of(self, local_group, remote_addr, remote_group,
                       two_way=True, refresh=True, on_done=None,
                       local_data=None, remote_data=None):
        """Add the device as a responder of another device.

        This updates the devices's all link database to show that the
        device is responding to another Insteon device.  If two_way is
        True, the corresponding controller link on the other device is
        also created.  This two-way link is required for the other
        device to accept commands from this device.

        The 3 byte data entry is usually (on_level, ramp_rate, unused)
        where those values are 1 byte (0-255) values but those fields
        are device dependent.

        The optional callback has the signature:
            on_done(bool success, str message, entry)

        - success is True if both commands worked or False if any failed.
        - message is a string with a summary of what happened.  This is used
          for user interface responses to sending this command.
        - entry is either the db.ModemEntry or db.DeviceEntry that was
          updated.

        Args:
          addr:     (Address) The remote device address.
          group:    (int) The group to add link for.
          data:     (bytes[3]) 3 byte data entry.
          two_way:  (bool) If True, after creating the responder link on the
                    device, a controller link is created on the remote device
                    to form the required pair of entries.
          refresh:  (bool) If True, call refresh before changing the db.
                    Changing the db w/o an out of date db will likely require
                    a factory reset (since memory addresses are manipulated)
                    so this is important.
          on_done:  Optional callback run when both commands are finished.

        """
        is_controller = False
        self._db_update(local_group, is_controller, remote_addr, remote_group,
                        two_way, refresh, on_done, local_data, remote_data)

    #-----------------------------------------------------------------------
    def db_del_ctrl_of(self, addr, group, two_way=True, refresh=True,
                       on_done=None):
        """TODO: doc
        """
        # Call with is_controller=True
        self._db_delete(addr, group, True, two_way, refresh, on_done)

    #-----------------------------------------------------------------------
    def db_del_resp_of(self, addr, group, two_way=True, refresh=True,
                       on_done=None):
        """TODO: doc
        """
        # Call with is_controller=False
        self._db_delete(addr, group, False, two_way, refresh, on_done)

    #-----------------------------------------------------------------------
    def link_data(self, is_controller, group, data=None):
        """TODO: doc
        """
        # Most of this is from looking through Misterhouse bug reports.
        if is_controller:
            # D1 = 0x03 number of retries to use for the command
            # D2 = ???
            # D3 = some devices need 0x01 or group number others don't care
            defaults = [0x03, 0x00, group]

        # Responder data is always link dependent.  Since nothing was given,
        # assume the user wants to turn the device on (0xff).
        else:
            # D1 = on level for on/off, dimmers
            # D2 = ramp rate for on/off, dimmers.  I believe leaving this
            #      at 0 uses the default ramp rate.
            # D3 = The local group number of the local button.  The input
            #      group is the controller group number (and broadcast msg)
            #      so this is the local button group number it maps to.
            defaults = [0xff, 0x00, group]

        # For each field, use the input if not -1, else the default.
        return util.resolve_data3(defaults, data)

    #-----------------------------------------------------------------------
    def run_command(self, **kwargs):
        """Run arbitrary commands.

        Commands are input as a dictionary:
          { 'cmd' : 'COMMAND', ...args }

        where COMMAND is the command name and any additional arguments
        to the command are other dictionary keywords.  Valid commands
        are:
          getdb:  No arguments.  Download the PLM modem all link database
                  and save it to file.

          refresh:  No arguments.  Ping the device and see if the database is
                    current.  Reloads the modem database if needed.
        """
        cmd = kwargs.pop('cmd', None)
        if not cmd:
            LOG.error("Invalid command sent to device %s.  No 'cmd' "
                      "keyword: %s", self.label, kwargs)
            return

        cmd = cmd.lower().strip()
        func = self.cmd_map.get(cmd, None)
        if not func:
            LOG.error("Invalid command sent to device %s '%s'.  Input cmd "
                      "'%s' not valid.  Valid commands: %s", self.label,
                      self.name, cmd, self.cmd_map.keys())
            return

        # Call the command function with any remaining arguments.
        try:
            func(**kwargs)
        except:
            LOG.exception("Invalid command inputs to device %s'.  Input cmd "
                          "%s with args: %s", self.label, cmd, str(kwargs))

    #-----------------------------------------------------------------------
    def handle_received(self, msg):
        """Receives incomming message notifications from protocol

        This is called for every standard and extended message that is read
        from the modem from this device.  This is only used to track the hop
        distance from the modem to each device and isn't used for general
        message handling.

        It extracts the number of hops that occurred and uses that to create
        a moving average of the distance to the device so that outbound
        messages can set the maximum hop value for the most efficient
        transfers.

        Args:
          msg:    (Msg.InpStandard, Msg.InpExtended) The message that arrived.
        """
        self.history.add(msg)

    #-----------------------------------------------------------------------
    def handle_refresh(self, msg):
        """Handle replies to the refresh command.

        The refresh command reply will contain the current device
        state in cmd2 and this updates the device with that value.

        Args:
          msg:  (message.InpStandard) The refresh message reply.  The current
                device state is in the msg.cmd2 field.
        """
        # Do nothing - derived types can override this if they have
        # state to extract and update.
        pass

    #-----------------------------------------------------------------------
    def handle_flags(self, msg, on_done):
        """TODO: doc
        """
        LOG.ui("Device %s operating flags: %s", self.addr,
               "{:08b}".format(msg.cmd2))
        on_done(True, "Operation complete", msg.cmd2)

    #-----------------------------------------------------------------------
    def handle_engine(self, msg, on_done):
        """Handle replies to the get engine command.

        The engine command reply will contain the device engine
        version in cmd2 and this updates the device with that value.

        Args:
          msg:  (message.InpStandard) The engine message reply.  The engine
                version state is in the msg.cmd2 field.
        """
        ver_num = 0x00
        if msg.flags.type == Msg.Flags.Type.DIRECT_NAK:
            # If we get a NAK it is almost certainly because this is an I2CS
            # device that lacks a responder link.
            ver_num = 0x02
            LOG.debug("Device %s sent NAK to get engine: %s", self.addr,
                      msg.cmd2)
        else:
            ver_num = msg.cmd2

        self.db.set_engine(ver_num)

        labels = {0 : "i1", 1 : "i2", 2 : "i2c"}
        version = labels.get(msg.cmd2, "Unknown, using I2CS")
        LOG.ui("Device %s engine version: %s", self.addr, version)
        on_done(True, "Operation complete", msg.cmd2)

    #-----------------------------------------------------------------------
    def handle_model(self, msg, on_done):
        """Handle the broadcast reply to the get model command.

        The to address of the broadcast reply contains the dev_cat, sub_cat,
        and firmware

        Args:
          msg:  (message.InpStandard) The id request broadcast response.
        """
        if msg.cmd1 == 0x01:
            self.db.set_dev_cat(msg.to_addr.ids[0])
            self.db.set_sub_cat(msg.to_addr.ids[1])
            self.db.set_firmware(msg.to_addr.ids[2])
            LOG.ui("Device %s received model information, dev_cat: %#x, " +
                   "sub_cat: %#x, firmware: %#x ", self.addr, self.db.dev_cat,
                   self.db.sub_cat, self.db.firmware)
            on_done(True, "Operation complete", None)
        else:
            LOG.debug("Device %s get_model response with wrong cmd %s",
                      self.addr, msg.cmd1)

    #-----------------------------------------------------------------------
    def handle_broadcast(self, msg):
        """Handle broadcast messages from this device.

        The broadcast message from a device is sent when the device is
        triggered.  The message has the group ID in it.  We'll update
        the device state and look up the group in the all link
        database.  For each device that is in the group (as a
        reponsder), we'll call handle_group_cmd() on that device to
        trigger it.  This way all the devices in the group are updated
        to the correct values when we see the broadcast message.

        Args:
          msg:   (InptStandard) Broadcast message from the device.
        """
        group = msg.group

        responders = self.db.find_group(group)
        LOG.debug("Found %s responders in group %s", len(responders), group)
        LOG.debug("Group %s -> %s", group, [i.addr.hex for i in responders])

        # For each device that we're the controller of call it's
        # handler for the broadcast message.
        for elem in responders:
            device = self.modem.find(elem.addr)
            if device:
                LOG.info("%s broadcast to %s for group %s", self.label,
                         device.addr, group)
                device.handle_group_cmd(self.addr, group, msg.cmd1)
            else:
                LOG.warning("%s broadcast - device %s not found", self.label,
                            elem.addr)

    #-----------------------------------------------------------------------
    def handle_group_cmd(self, addr, group, cmd):
        """Respond to a group command for this device.

        This is called when this device is a responder to a scene.
        The device should look up the responder entry for the group in
        it's all link database and update it's state accordingly.

        Args:
          addr:  (Address) The device that sent the message.  This is the
                 controller in the scene.
          group: (int) The group being triggered.
          cmd:   (int) The command byte being sent.
        """
        # Default implementation - derived classes should specialize this.
        LOG.info("Device %s ignoring group cmd - not implemented", self.label)

    #-----------------------------------------------------------------------
    def handle_linking(self, msg, on_done=None):
        """TODO: doc
        """
        on_done = util.make_callback(on_done)

        if msg.flags.type == Msg.Flags.Type.DIRECT_ACK:
            on_done(True, "Entered linking mode", None)
        else:
            on_done(False, "Linking mode failed", None)

    #-----------------------------------------------------------------------
    def _db_update(self, local_group, is_controller, remote_addr, remote_group,
                   two_way, refresh, on_done, local_data, remote_data):
        """Update the device database.

        See db_add_ctrl_of() or db_add_resp_of() for docs.
        """
        # Find the remote device.  Update addr since the input may be a name.
        remote = self.modem.find(remote_addr)
        if remote:
            remote_addr = remote.addr

        # If don't have an entry for this device, we can't sent it commands.
        if two_way and not remote:
            LOG.ui("Device db add %s can't find remote device %s.  "
                   "Link will be only one direction",
                   util.ctrl_str(is_controller), remote_addr)

        seq = CommandSeq(self.protocol, "Device db update complete", on_done)

        # Check for a db update - otherwise we could be out of date and not
        # know it in which case the memory addresses to add the record in
        # will be wrong.
        if refresh:
            seq.add(self.refresh)

        # Get the data array to use.  See Github issue #7 for discussion.
        # Use teh bytes() cast here so we can take a list as input.
        local_data = self.link_data(is_controller, local_group, local_data)

        # Group number in the db is the group number of the controller since
        # that's the group number in the broadcast message we'll receive.
        db_group = local_group
        if not is_controller:
            db_group = remote_group

        # Create a new database entry for the device and send it.
        seq.add(self.db.add_on_device, self, remote_addr, db_group,
                is_controller, local_data)

        # For two way commands, insert a callback so that when the modem
        # command finishes, it will send the next command to the device.
        # When that finishes, it will run the input callback.
        if two_way and remote:
            two_way = False
            on_done = None
            if is_controller:
                seq.add(remote.db_add_resp_of, remote_group, self.addr,
                        local_group, two_way, refresh, local_data=remote_data)
            else:
                seq.add(remote.db_add_ctrl_of, remote_group, self.addr,
                        local_group, two_way, refresh, local_data=remote_data)

        # Start the command sequence.
        seq.run()

    #-----------------------------------------------------------------------
    def _db_delete(self, addr, group, is_controller, two_way, refresh,
                   on_done):
        """TODO: doc
        """
        # Find the remote device.  Update addr since the input may be a name.
        remote = self.modem.find(addr)
        if remote:
            addr = remote.addr

        # If don't have an entry for this device, we can't sent it commands
        if two_way and not remote:
            LOG.ui("Device db delete %s can't find remote device %s.  "
                   "Link will be only deleted one direction",
                   util.ctrl_str(is_controller), addr)

        # Find the database entry being deleted.
        entry = self.db.find(addr, group, is_controller)
        if not entry:
            LOG.warning("Device %s delete no match for %s grp %s %s",
                        self.label, addr, group, util.ctrl_str(is_controller))
            on_done(False, "Entry doesn't exist", None)
            return

        seq = CommandSeq(self.protocol, "Delete complete", on_done)

        # Check for a db update - otherwise we could be out of date and not
        # know it in which case the memory addresses to add the record in
        # will be wrong.
        if refresh:
            seq.add(self.refresh)

        seq.add(self.db.delete_on_device, self, entry)

        # For two way commands, insert a callback so that when the modem
        # command finishes, it will send the next command to the device.
        # When that finishes, it will run the input callback.
        if two_way and remote:
            if is_controller:
                seq.add(remote.db_del_resp_of, self.addr, group, two_way=False)
            else:
                seq.add(remote.db_del_ctrl_of, self.addr, group, two_way=False)

        # Start running the commands.
        seq.run()

    #-----------------------------------------------------------------------<|MERGE_RESOLUTION|>--- conflicted
+++ resolved
@@ -333,15 +333,8 @@
         seq.add_msg(msg, msg_handler)
 
         # If model number is not known, or force true, run get_model
-<<<<<<< HEAD
         if self.db.dev_cat is None or self.db.sub_cat is None or \
            self.db.firmware is None or force:
-=======
-        if (self.db.dev_cat is None or
-            self.db.sub_cat is None or
-            self.db.firmware is None or
-            force):
->>>>>>> 53dd156b
             seq.add(self.get_model)
 
         # Alright run it all
