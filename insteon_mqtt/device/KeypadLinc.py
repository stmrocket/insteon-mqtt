#===========================================================================
#
# KeypadLinc module
#
#===========================================================================
import functools
from ..CommandSeq import CommandSeq
from .. import handler
from .. import log
from .. import message as Msg
from .. import on_off
from ..Signal import Signal
from .. import util
from .Base import Base
from . import Dimmer

LOG = log.get_logger()


#===========================================================================
class KeypadLinc(Base):
    """Insteon KeypadLinc dimmer/switch device.

    This class can be used to model a 6 or 8 button KeypadLinc with dimming
    or non-dimming functionality.  The buttons are numbered 1...8.  In the 6
    button, model, the top and bottom buttons are combined (so buttons 2 and
    7 are unused).  If the load is detached (meaning button 1 is not
    controlling the load), then a virtual button 9 is used to control the
    load.

    If a button is not controlling the load then it's on/off state only
    relates to whether or not the button LED is on or off.  For example,
    setting button group 3 to on just turns the LED on.  In many cases, a
    scene command to button 3 is what you want (to simulate pressing the
    button).

    State changes are communicated by emitting signals.  Other classes can
    connect to these signals to perform an action when a change is made to
    the device (like sending MQTT messages).  Supported signals are:

    - signal_level_changed( Device, int level, on_off.Mode mode, str reason):
      Sent whenever the dimmer is turned on or off or changes level.  The
      level field will be in the range 0-255.  For an on/off switch, this
      will only emit 0 or 255.

    - signal_manual( Device, on_off.Manual mode, str reason ): Sent when the
      device starts or stops manual mode (when a button is held down or
      released).
    """

    #-----------------------------------------------------------------------
    def __init__(self, protocol, modem, address, name, dimmer=True):
        """Constructor

        Args:
          protocol:    (Protocol) The Protocol object used to communicate
                       with the Insteon network.  This is needed to allow
                       the device to send messages to the PLM modem.
          modem:       (Modem) The Insteon modem used to find other devices.
          address:     (Address) The address of the device.
          name:        (str) Nice alias name to use for the device.
          dimmer:      (bool) True if the device supports dimming - False if
                       it's a regular switch.
        """
        super().__init__(protocol, modem, address, name)

        # Switch or dimmer type.
        self.is_dimmer = dimmer
        self.type_name = "keypad_linc" if dimmer else "keypad_linc_sw"

        # Group on/off signal.
        # API: func(Device, int group, int level, on_off.Mode mode, str reason)
        self.signal_level_changed = Signal()

        # Manual mode start up, down, off
        # API: func(Device, int group, on_off.Manual mode, str reason)
        self.signal_manual = Signal()

        # Remote (mqtt) commands mapped to methods calls.  Add to the base
        # class defined commands.
        self.cmd_map.update({
            'on' : self.on,
            'off' : self.off,
            'set' : self.set,
            'scene' : self.scene,
            'set_flags' : self.set_flags,
            'set_button_led' : self.set_button_led,
            'set_load_attached' : self.set_load_attached,
            'set_led_follow_mask' : self.set_led_follow_mask,
            'set_led_off_mask' : self.set_led_off_mask,
            'set_signal_bits' : self.set_signal_bits,
            'set_nontoggle_bits' : self.set_nontoggle_bits,
            })

        if self.is_dimmer:
            self.cmd_map.update({
                'increment_up' : self.increment_up,
                'increment_down' : self.increment_down,
                })

        # Special callback to run when receiving a broadcast clean up.  See
        # scene() for details.
        self.broadcast_done = None
        self.broadcast_reason = ""

        # TODO: these fields need to be stored in the database, updated when
        # changed, read on startup, and updated during a forced refresh or if
        # they don't exist in the database.

        # 8 bits representing the LED's on the device for buttons 1-8.  For
        # buttons 2-8 (8 button keypad) and 3-6 (6 button keypad), these also
        # represent the state of the switch on vs off.  The load controller
        # button (1 on 8 btn and 1,2,7,8 on 6 btn), cannot be controlled by
        # changing the led state - only toggling the load changes the state.
        # Since the non-load buttons have nothing to switch, the led state is
        # the state of the switch.
        self._led_bits = 0x00

        # 1 if the load is attached to the normal first button.  If the load
        # is detached, this will be group 9.
        self._load_group = 1

        # Button 1 level (0-255)
        self._level = 0

        # Backlight on/off.  See set_backlight for details.
        self._backlight = True

    #-----------------------------------------------------------------------
    def pair(self, on_done=None):
        """Pair the device with the modem.

        This only needs to be called one time.  It will set the device as a
        controller and the modem as a responder so the modem will see group
        broadcasts and report them to us.

        The device must already be a responder to the modem (push set on the
        modem, then set on the device) so we can update it's database.

        Args:
          on_done: Finished callback.  This is called when the command has
                   completed.  Signature is: on_done(success, msg, data)
        """
        LOG.info("KeypadLinc %s pairing", self.addr)

        # Build a sequence of calls to the do the pairing.  This insures each
        # call finishes and works before calling the next one.  We have to do
        # this for device db manipulation because we need to know the memory
        # layout on the device before making changes.
        seq = CommandSeq(self.protocol, "KeypadLinc paired", on_done)

        # Start with a refresh command - since we're changing the db, it must
        # be up to date or bad things will happen.
        seq.add(self.refresh)

        # Add the device as a responder to the modem on group 1.  This is
        # probably already there - and maybe needs to be there before we can
        # even issue any commands but this check insures that the link is
        # present on the device and the modem.
        seq.add(self.db_add_resp_of, 0x01, self.modem.addr, 0x01,
                refresh=False)

        # Now add the device as the controller of the modem for all 8
        # buttons.  If this is a 6 button keypad, the extras will go unused
        # but won't hurt anything.  This lets the modem receive updates about
        # the button presses and state changes.  Group 9 is used when the
        # laod is detached so include that as well.
        for group in range(1, 10):
            seq.add(self.db_add_ctrl_of, group, self.modem.addr, group,
                    refresh=False)

        # Note: originally modem was set as the controller for each button.
        # I don't think that's actually necessary - I think the group 1 link
        # above is enough for the modem to control the device.
        ## Also add the modem as a controller for the buttons - this lets the
        ## modem issue simulated scene commands to those buttons.
        #for group in range(1, 10):
        #    seq.add(self.db_add_resp_of, group, self.modem.addr, group,
        #            refresh=False)

        # Finally start the sequence running.  This will return so the
        # network event loop can process everything and the on_done callbacks
        # will chain everything together.
        seq.run()

    #-----------------------------------------------------------------------
    def refresh(self, force=False, on_done=None):
        """Refresh the current device state and database if needed.

        This sends a ping to the device.  The reply has the current device
        state (on/off, level, etc) and the current db delta value which is
        checked against the current db value.  If the current db is out of
        date, it will trigger a download of the database.

        This will send out an updated signal for the current device status
        whenever possible (like dimmer levels).

        Args:
          force (bool):  If true, will force a refresh of the device database
                even if the delta value matches as well as a re-query of the
                device model information even if it is already known.
          on_done: Finished callback.  This is called when the command has
                   completed.  Signature is: on_done(success, msg, data)
        """
        # Send a 0x19 0x01 command to get the LED light on/off flags.
        LOG.info("KeypadLinc %s cmd: keypad status refresh", self.addr)

        seq = CommandSeq(self.protocol, "Refresh complete", on_done)

        # TODO: change this to 0x2e get extended which reads on mask, off
        # mask, on level, led brightness, non-toggle mask, led bit mask (led
        # on/off), on/off bit mask, etc (see keypadlinc manual)

        #
        # First send a refresh command which get's the state of the LED's by
        # returning a bit flag.  Pass skip_db here - we'll let the second
        # refresh handler below take care of getting the database updated.
        msg = Msg.OutStandard.direct(self.addr, 0x19, 0x01)
        msg_handler = handler.DeviceRefresh(self, self.handle_refresh_led,
                                            force=False, num_retry=3,
                                            skip_db=True)
        seq.add_msg(msg, msg_handler)

        # Send a refresh command to get the state of the load.  This may or
        # may not match the LED state depending on if detached load is set.
        # This also responds w/ the current database delta field.  The
        # handler checks that against the current value.  If it's different,
        # it will send a database download command to the device to update
        # the database.
        msg = Msg.OutStandard.direct(self.addr, 0x19, 0x00)
        msg_handler = handler.DeviceRefresh(self, self.handle_refresh, force,
                                            None, num_retry=3)
        seq.add_msg(msg, msg_handler)

        # Update any internal configuration data that we don't know (cats,
        # firmware revisions, etc).  If model number is not known, or force
        # true, run get_model
        self.addRefreshData(seq, force)

        # Run all the commands.
        seq.run()

    #-----------------------------------------------------------------------
    def addRefreshData(self, seq, force=False):
        """Add commands to refresh any internal data required.

        The base class uses this update the device catalog ID's and firmware
        if we don't know what they are.

        This is split out of refresh() so derived classes that override
        refresh can also get this information.

        Args:
          seq (CommandSeq): The command sequence to add the command to.
          force (bool):  If true, will force a refresh of the device database
                even if the delta value matches as well as a re-query of the
                device model information even if it is already known.
        """
        Base.addRefreshData(self, seq, force)

        # TODO: update db.  Only call if needed.

        # Get the state of which buttons toggle and the signal they emit.
        # Since the values we are interested in will be returned regardless
        # of the group number we use, we just use group 1.
        data = bytes([0x01] + [0x00] * 13)
        msg = Msg.OutExtended.direct(self.addr, 0x2e, 0x00, data)
        msg_handler = handler.ExtendedCmdResponse(msg,
                                                  self.handle_refresh_state)
        seq.add_msg(msg, msg_handler)

    #-----------------------------------------------------------------------
    def on(self, group=0, level=0xff, mode=on_off.Mode.NORMAL, reason="",
           on_done=None):
        """Turn the device on.

        NOTE: This does NOT simulate a button press on the device - it just
        changes the state of the device.  It will not trigger any responders
        that are linked to this device.  To simulate a button press, call the
        scene() method.  If the input button is controlling the load (group 1
        for an attached load, group 0 for attached or detached), then the
        load will turn on.  Otherwise this command just changes the LED of
        the button.

        This will send the command to the device to update it's state.  When
        we get an ACK of the result, we'll change our internal state and emit
        the state changed signals.

        Args:
          group (int): The group to send the command to.  If the group is 0,
                it will always be the load (whether it's attached or not).
                Otherwise it must be in the range [1,8] and controls the
                specific button.
          level (int):  If non zero, turn the device on.  Should be in the
                range 0 to 255.  For non-dimmer groups, it will only look at
                level=0 or level>0.
          mode (on_off.Mode): The type of command to send (normal, fast, etc).
          reason (str):  This is optional and is used to identify why the
                 command was sent. It is passed through to the output signal
                 when the state changes - nothing else is done with it.
          on_done: Finished callback.  This is called when the command has
                   completed.  Signature is: on_done(success, msg, data)

        """
        LOG.info("KeypadLinc %s cmd: on grp %s %s", self.addr, group, level)

        # If the group is 0, use the load group.
        group = self._load_group if group == 0 else group

        LOG.debug("load group= %s group= %s", self._load_group, group)

        assert 1 <= group <= 9
        assert 0 <= level <= 0xff
        assert isinstance(mode, on_off.Mode)

        # Non-load buttons are turned on/off via the LED command.
        if group != self._load_group:
            self.set_button_led(group, True, reason, on_done)

        # Load group uses a direct command to set the level.
        else:
            # For switches, on is always full level.
            level = level if self.is_dimmer else 0xff

            # Send the correct on code.
            cmd1 = on_off.Mode.encode(True, mode)
            msg = Msg.OutStandard.direct(self.addr, cmd1, level)

            # Use the standard command handler which will notify us when the
            # command is ACK'ed.
            callback = functools.partial(self.handle_set_load, reason=reason)
            msg_handler = handler.StandardCmd(msg, callback, on_done)
            self.send(msg, msg_handler)

    #-----------------------------------------------------------------------
    def off(self, group=0, mode=on_off.Mode.NORMAL, reason="", on_done=None):
        """Turn the device off.

        NOTE: This does NOT simulate a button press on the device - it just
        changes the state of the device.  It will not trigger any responders
        that are linked to this device.  To simulate a button press, call the
        scene() method.  If the input button is controlling the load (group 1
        for an attached load, group 0 for attached or detached), then the
        load will turn off.  Otherwise this command just changes the LED of
        the button.

        This will send the command to the device to update it's state.  When
        we get an ACK of the result, we'll change our internal state and emit
        the state changed signals.

        Args:
          group (int): The group to send the command to.  If the group is 0,
                it will always be the load (whether it's attached or not).
                Otherwise it must be in the range [1,8] and controls the
                specific button.
          mode (on_off.Mode): The type of command to send (normal, fast, etc).
          reason (str):  This is optional and is used to identify why the
                 command was sent. It is passed through to the output signal
                 when the state changes - nothing else is done with it.
          on_done: Finished callback.  This is called when the command has
                   completed.  Signature is: on_done(success, msg, data)
        """
        LOG.info("KeypadLinc %s cmd: off grp %s", self.addr, group)

        # If the group is 0, use the load group.
        group = self._load_group if group == 0 else group

        assert 1 <= group <= 9
        assert isinstance(mode, on_off.Mode)

        # Non-load buttons are turned on/off via the LED command.
        if group != self._load_group:
            self.set_button_led(group, False, reason, on_done)

        # Load group uses a direct command to set the level.
        else:
            # Send an off or instant off command.
            cmd1 = on_off.Mode.encode(False, mode)
            msg = Msg.OutStandard.direct(self.addr, cmd1, 0x00)

            # Use the standard command handler which will notify us when the
            # command is ACK'ed.
            callback = functools.partial(self.handle_set_load, reason=reason)
            msg_handler = handler.StandardCmd(msg, callback, on_done)
            self.send(msg, msg_handler)

    #-----------------------------------------------------------------------
    def set(self, level, group=0, mode=on_off.Mode.NORMAL, reason="",
            on_done=None):
        """Turn the device on or off.  Level zero will be off.

        NOTE: This does NOT simulate a button press on the device - it just
        changes the state of the device.  It will not trigger any responders
        that are linked to this device.  To simulate a button press, call the
        scene() method.   If the input button is controlling the load (group 1
        for an attached load, group 0 for attached or detached), then the
        load will change.  Otherwise this command just changes the LED of
        the button.

        This will send the command to the device to update it's state.  When
        we get an ACK of the result, we'll change our internal state and emit
        the state changed signals.

        Args:
          level (int):  If non zero, turn the device on.  Should be in the
                range 0 to 255.  For non-dimmer groups, it will only look at
                level=0 or level>0.
          group (int): The group to send the command to.  If the group is 0,
                it will always be the load (whether it's attached or not).
                Otherwise it must be in the range [1,8] and controls the
                specific button.
          mode (on_off.Mode): The type of command to send (normal, fast, etc).
          reason (str):  This is optional and is used to identify why the
                 command was sent. It is passed through to the output signal
                 when the state changes - nothing else is done with it.
          on_done: Finished callback.  This is called when the command has
                   completed.  Signature is: on_done(success, msg, data)
        """
        if level:
            self.on(group, level, mode, reason, on_done)
        else:
            self.off(group, mode, reason, on_done)

    #-----------------------------------------------------------------------
    def scene(self, is_on, group=0x01, reason="", on_done=None):
        """Trigger a scene on the device.

        Triggering a scene is the same as simulating a button press on the
        device.  It will change the state of the device and notify responders
        that are linked ot the device to be updated.

        Args:
          is_on (bool):  True for an on command, False for an off command.
          group (int):  The group on the device to simulate.  This must be in
                the range [1,8].
          reason (str):  This is optional and is used to identify why the
                 command was sent. It is passed through to the output signal
                 when the state changes - nothing else is done with it.
          on_done: Finished callback.  This is called when the command has
                   completed.  Signature is: on_done(success, msg, data)
        """
        LOG.info("KeypadLinc %s %s scene %s", self.addr, group,
                 "on" if is_on else "off")
        assert 1 <= group <= 8

        # Send an 0x30 all link command to simulate the button being pressed
        # on the switch.  See page 163 of insteon dev guide
        cmd1 = 0x11 if is_on else 0x13
        data = bytes([
            group,  # D1 = group (button)
            0x00,   # D2 = use level in scene db
            0x00,   # D3 = on level if D2=0x01
            cmd1,   # D4 = cmd1 to send
            0x00,   # D5 = cmd2 to send
            0x00,   # D6 = use ramp rate in scene db
            ] + [0x00] * 8)
        msg = Msg.OutExtended.direct(self.addr, 0x30, 0x00, data)

        # Use the standard command handler which will notify us when the
        # command is ACK'ed.
        done_callback = on_done if is_on else None
        callback = functools.partial(self.handle_scene, reason=reason)
        msg_handler = handler.StandardCmd(msg, callback, done_callback)
        self.send(msg, msg_handler)

        # Scene triggering will not turn the device off (no idea why), so we
        # have to send an explicit off command to do that.  If this is None,
        # we're triggering a scene and so should bypass the normal
        # handle_broadcast logic to take this case into account.  Note that
        # if we sent and off command either before or after the ACK of the
        # command above, it doesn't work - we have to wait until the
        # broadcast msg is finished.
        if not is_on:
            self.broadcast_done = \
                functools.partial(self.off, group=group, on_done=on_done,
                                  reason=reason)

    #-----------------------------------------------------------------------
    def increment_up(self, reason="", on_done=None):
        """Increment the current level up.

        Levels increment in units of 8 (32 divisions from off to on).

        This will send the command to the device to update it's state.  When
        we get an ACK of the result, we'll change our internal state and emit
        the state changed signals.

        Args:
          reason (str):  This is optional and is used to identify why the
                 command was sent. It is passed through to the output signal
                 when the state changes - nothing else is done with it.
          on_done: Finished callback.  This is called when the command has
                   completed.  Signature is: on_done(success, msg, data)
        """
        if not self.is_dimmer:
            LOG.error("KeypadLinc %s switch doesn't support increment up "
                      "command", self.addr)
            return

        LOG.info("KeypadLinc %s cmd: increment up", self.addr)
        msg = Msg.OutStandard.direct(self.addr, 0x15, 0x00)

        callback = functools.partial(self.handle_increment, delta=+8,
                                     reason=reason)
        msg_handler = handler.StandardCmd(msg, callback, on_done)
        self.send(msg, msg_handler)

    #-----------------------------------------------------------------------
    def increment_down(self, reason="", on_done=None):
        """Increment the current level down.

        Levels increment in units of 8 (32 divisions from off to on).

        This will send the command to the device to update it's state.  When
        we get an ACK of the result, we'll change our internal state and emit
        the state changed signals.

        Args:
          reason (str):  This is optional and is used to identify why the
                 command was sent. It is passed through to the output signal
                 when the state changes - nothing else is done with it.
          on_done: Finished callback.  This is called when the command has
                   completed.  Signature is: on_done(success, msg, data)
        """
        if not self.is_dimmer:
            LOG.error("KeypadLinc %s switch doesn't support increment down "
                      "command", self.addr)
            return

        LOG.info("KeypadLinc %s cmd: increment down", self.addr)
        msg = Msg.OutStandard.direct(self.addr, 0x16, 0x00)

        callback = functools.partial(self.handle_increment, delta=-8,
                                     reason=reason)
        msg_handler = handler.StandardCmd(msg, callback, on_done)
        self.send(msg, msg_handler)

    #-----------------------------------------------------------------------
<<<<<<< HEAD
    def link_data(self, is_controller, group, data=None):
        """Create default device 3 byte link data.

        This is the 3 byte field (D1, D2, D3) stored in the device database
        entry.  This overrides the defaults specified in base.py for
        specific values used by dimming devices.

        For controllers, the default fields are:
           D1: number of retries (0x03)
           D2: unknown (0x00)
           D3: the group number on the local device (0x01)

        For responders, the default fields are:
           D1: on level for switches and dimmers (0xff)
           D2: ramp rate (0x1f, or .1s)
           D3: the group number on the local device (0x01)

        Args:
          is_controller (bool): True if the device is the controller, false
                        if it's the responder.
          group (int): The group number of the controller button or the
                group number of the responding button.
          data (bytes[3]): Optional 3 byte data entry.  If this is None,
               defaults are returned.  Otherwise it must be a 3 element list.
               Any element that is not None is replaced with the default.

        Returns:
          bytes[3]: Returns a list of 3 bytes to use as D1,D2,D3.
        """
        # Most of this is from looking through Misterhouse bug reports.
        if is_controller:
            # D1 = 0x03 number of retries to use for the command
            # D2 = ???
            # D3 = some devices need 0x01 or group number others don't care
            defaults = [0x03, 0x00, group]

        # Responder data is always link dependent.  Since nothing was given,
        # assume the user wants to turn the device on (0xff).
        else:
            data_2 = 0x00
            if self.is_dimmer:
                data_2 = 0x1f
            # D1 = on level for on/off, dimmers
            # D2 = ramp rate for on/off, dimmers.  1f is .1s.
            # D3 = The local group number of the local button.  The input
            #      group is the controller group number (and broadcast msg)
            #      so this is the local button group number it maps to.
            defaults = [0xff, data_2, group]

        # For each field, use the input if not -1, else the default.
        return util.resolve_data3(defaults, data)

    #-----------------------------------------------------------------------
    def link_data_to_pretty(self, is_controller, data):
        """Converts Link Data1-3 to Human Readable Attributes

        This takes a list of the data values 1-3 and returns a dict with
        the human readable attibutes as keys and the human readable values
        as values.

        For base devices, this doesn't do anything.  So the return values will
        simply match the passed values.  Howevever, this function is meant
        to be overridded by specialized devices, look at the dimmer module
        for an example

        Args:
          is_controller (bool): True if the device is the controller, false
                        if it's the responder.
          data (list[3]): List of three data values.

        Returns:
          list[3]:  list, containing a dict of the human readable values
        """
        ret = [{'data_1': data[0]}, {'data_2': data[1]}, {'data_3': data[2]}]
        if not is_controller:
            ret = [{'data_1': data[0]},
                   {'data_2': data[1]},
                   {'group': data[2]}]
            if self.is_dimmer:
                ramp = 0x1f  # default
                if data[1] in Dimmer.ramp_pretty:
                    ramp = Dimmer.ramp_pretty[data[1]]
                on_level = int((data[0] / .255) + .5) / 10
                ret = [{'on_level': on_level},
                       {'ramp_rate': ramp},
                       {'group': data[2]}]
        return ret

    #-----------------------------------------------------------------------
    def link_data_from_pretty(self, is_controller, data):
        """Converts Link Data1-3 from Human Readable Attributes

        This takes a dict of the human readable attributes as keys and their
        associated values and returns a list of the data1-3 values.

        For base devices, this doesn't do anything.  So the return values will
        simply match the passed values.  Howevever, this function is meant
        to be overridded by specialized devices, look at the dimmer module
        for an example

        Args:
          is_controller (bool): True if the device is the controller, false
                        if it's the responder.
          data (dict[3]): Dict of three data values.

        Returns:
          list[3]: List of Data1-3 values
        """
        data_1 = None
        if 'data_1' in data:
            data_1 = data['data_1']
        data_2 = None
        if 'data_2' in data:
            data_2 = data['data_2']
        data_3 = None
        if 'data_3' in data:
            data_3 = data['data_3']
        if not is_controller:
            if 'group' in data:
                data_3 = data['group']
            if self.is_dimmer:
                if 'ramp' in data:
                    data_2 = 0x1f
                    for ramp_key, ramp_value in Dimmer.ramp_pretty:
                        if data['ramp'] >= ramp_value:
                            data_2 = ramp_key
                if 'on_level' in data:
                    data_1 = int(data['on_level'] * 2.55 + .5)
        return [data_1, data_2, data_3]

    #-----------------------------------------------------------------------
    def set_button_led(self, group, is_on, on_done=None):
=======
    def set_load_attached(self, is_attached, on_done=None):
        """Attach or detach the load from group 1

        By default, the load is attached.  In this mode, the first button
        (and group 1 commands) toggle the load and change the button 1 LED
        state.  If the load is set to detached, then group 9 (or sending
        group 0 commands to this object) will control the load and button 1
        acts like any of the other buttons and just changes LED state.

        Args:
          is_attached (bool):  If True, then the load will be attached, a
                      value of False will detach the load from the button.
          on_done: Finished callback.  This is called when the command has
                   completed.  Signature is: on_done(success, msg, data)
        """
        LOG.info("KeypadLinc %s setting load_attached to %s", self.addr,
                 is_attached)

        on_done = util.make_callback(on_done)

        # The dev KeypadLinc guide says this should be a Standard message,
        # but, it should actually be Extended.
        cmd = 0x1a if is_attached else 0x1b
        msg = Msg.OutExtended.direct(self.addr, 0x20, cmd, bytes([0x00] * 14))

        # Use the standard command handler which will notify us when the
        # command is ACK'ed.
        callback = functools.partial(self.handle_load_attach,
                                     is_attached=is_attached)
        msg_handler = handler.StandardCmd(msg, callback, on_done)

        # Send the message to the PLM modem for protocol.
        self.send(msg, msg_handler)

    #-----------------------------------------------------------------------
    def set_button_led(self, group, is_on, reason="", on_done=None):
>>>>>>> ecdf3003
        """Set a button LED on or off.

        This changes the level of the LED state of a button.  NOTE: This does
        NOT simulate a button press on the device - it just changes the state
        of the device.  It will not trigger any responders that are linked to
        this device.  To simulate a button press, call the scene() method.

        Button 1 is a special case - if button 1 is controlling the load,
        then it's controlled via regular on and off commands. But - if button
        1 isn't controlling the load, it can't be changed with a direct
        command.  In that case, we need a virtual scene on the model to
        control the button 1 LED.

        Args:
          group (int):  The group to send the command to.  This must be in the
                range [1,8].
          is_on (bool):  True to turn it on, False to turn it off.
          reason (str):  This is optional and is used to identify why the
                 command was sent. It is passed through to the output signal
                 when the state changes - nothing else is done with it.
          on_done: Finished callback.  This is called when the command has
                   completed.  Signature is: on_done(success, msg, data)

        """
        on_done = util.make_callback(on_done)
        reason = reason if reason else on_off.REASON_COMMAND

        LOG.info("KeypadLinc setting LED %s to %s", group, is_on)

        if group < 1 or group > 8:
            LOG.error("KeypadLinc group %s out of range [1,8]", group)
            on_done(False, "Invalid group", None)
            return
        elif group == self._load_group:
            LOG.error("KeypadLinc.set_button_led called for load group %s",
                      group)
            on_done(False, "Invalid group", None)
            return

        # New LED bit flags to send.  Either set the bit or clear it
        # depending on the input flag.
        led_bits = util.bit_set(self._led_bits, group - 1, is_on)

        # Group 1 LED is controlled w/ a separate command from the other LED
        # bits (just another weird Insteon behavior).  The only way to toggle
        # group 1 when the load is detached is to send a simulated scene
        # command from the modem.
        if group == 1:
            # TODO: create virtual modem scene to control group 1 when load
            # is detached.  Need to store that in the device db somehow.

            # There doesn't seem to be anyway to toggle just group 1
            # LED command - the only way I could find to do it is to create a
            # virtual scene on the modem and then trigger that.  This really
            # only applies to detached load cases.
            #modem_scene = 100
            #self.broadcast_reason = reason
            #LOG.info("KeypadLinc %s triggering modem scene %s", self.label,
            #         modem_scene)
            #self.modem.scene(is_on, modem_scene, on_done=on_done)
            pass

        else:
            # Extended message data - see Insteon dev guide p156.  NOTE:
            # guide is wrong - it says send group, 0x09, 0x01/0x00 to turn
            # that group on/off but that doesn't work.  Must send group 0x01
            # and the full LED bit mask to adjust the lights.
            data = bytes([
                0x01,   # D1 only group 0x01 works
                0x09,   # D2 set LED state for groups
                led_bits,  # D3 all 8 LED flags.
                ] + [0x00] * 11)

            msg = Msg.OutExtended.direct(self.addr, 0x2e, 0x00, data)

            # Use the standard command handler which will notify us when the
            # command is ACK'ed.
            callback = functools.partial(self.handle_button_led, group=group,
                                         is_on=is_on, led_bits=led_bits,
                                         reason=reason)
            msg_handler = handler.StandardCmd(msg, callback, on_done)
            self.send(msg, msg_handler)

    #-----------------------------------------------------------------------
    def set_backlight(self, level, on_done=None):
        """Set the device backlight level.

        This changes the level of the LED back light that is used by the
        device status LED's (dimmer levels, KeypadLinc buttons, etc).

        The default factory level is 0x1f.

        Args:
          level (int):  The backlight level in the range [0,255]
          on_done: Finished callback.  This is called when the command has
                   completed.  Signature is: on_done(success, msg, data)
        """
        LOG.info("KeypadLinc %s setting backlight to %s", self.label, level)

        # If the input level is zero, turn off the backlight.  That's a
        # different command than setting the level.  We also need to keep
        # track of it being off because we need to turn it back on before
        # setting the level if that level is changed in the future.
        if not level:
            self.set_backlight_on(False, on_done)

        # Otherwise use the level changing command.
        else:
            seq = CommandSeq(self.protocol, "Backlight level", on_done)

            # Bound to 0x11 <= level <= 0x7f per page 157 of insteon dev guide.
            level = max(0x11, min(level, 0x7f))

            # Extended message data - see Insteon dev guide p156.
            data = bytes([
                0x01,   # D1 must be group 0x01
                0x07,   # D2 set global led brightness
                level,  # D3 brightness level
                ] + [0x00] * 11)
            msg = Msg.OutExtended.direct(self.addr, 0x2e, 0x00, data)

            # Use the standard command handler which will notify us when the
            # command is ACK'ed.
            callback = functools.partial(self.handle_ack,
                                         task="Backlight level")
            msg_handler = handler.StandardCmd(msg, callback, on_done)
            seq.add_msg(msg, msg_handler)

            # If the backlight was off, turn it back on.
            if not self._backlight:
                seq.add(self.set_backlight_on, True)

            seq.run()

    #-----------------------------------------------------------------------
    def set_backlight_on(self, is_on, on_done=None):
        """Turn the backlight on or totally off.

        Args:
          is_on (bool): True to have the backlight on, False for off.
          on_done: Finished callback.  This is called when the command has
                   completed.  Signature is: on_done(success, msg, data)
        """
        LOG.info("KeypadLinc %s setting backlight to %s", self.label, is_on)
        cmd = 0x09 if is_on else 0x08
        msg = Msg.OutExtended.direct(self.addr, 0x20, cmd, bytes([0x00] * 14))

        # This callback changes self._backlight if the command works.
        callback = functools.partial(self.handle_backlight_on, is_on=is_on)
        msg_handler = handler.StandardCmd(msg, callback, on_done)
        self.send(msg, msg_handler)

    #-----------------------------------------------------------------------
    def set_on_level(self, level, on_done=None):
        """Set the device default on level.

        This changes the dimmer level the device will go to when the on
        button is pressed.  This can be very useful because a double-tap
        (fast-on) will the turn the device to full brightness if needed.

        Args:
          level (int):  The default on level in the range [0,255]
          on_done: Finished callback.  This is called when the command has
                   completed.  Signature is: on_done(success, msg, data)
        """
        if not self.is_dimmer:
            LOG.error("KeypadLinc %s switch doesn't support setting on level",
                      self.addr)
            return

        LOG.info("KeypadLinc %s setting on level to %s", self.label, level)

        # Extended message data - see Insteon dev guide p156.
        data = bytes([
            0x01,   # D1 must be group 0x01
            0x06,   # D2 set on level when button is pressed
            level,  # D3 brightness level
            ] + [0x00] * 11)

        msg = Msg.OutExtended.direct(self.addr, 0x2e, 0x00, data)

        # Use the standard command handler which will notify us when the
        # command is ACK'ed.
        callback = functools.partial(self.handle_ack, task="Button on level")
        msg_handler = handler.StandardCmd(msg, callback, on_done)

        self.send(msg, msg_handler)

    #-----------------------------------------------------------------------
    def set_flags(self, on_done, **kwargs):
        """Set internal device flags.

        This command is used to change internal device flags and states.
        Valid inputs are:

        - backlight=level:  Change the backlight LED level (0-255).  See
          set_backlight() for details.

        - on_level=level: Change the default device on level (0-255) See
          set_on_level for details.

        Args:
          kwargs: Key=value pairs of the flags to change.
          on_done: Finished callback.  This is called when the command has
                   completed.  Signature is: on_done(success, msg, data)
        """
        LOG.info("KeypadLinc %s cmd: set flags", self.label)

        # Check the input flags to make sure only ones we can understand were
        # passed in.
        FLAG_BACKLIGHT = "backlight"
        FLAG_GROUP = "group"
        FLAG_ON_LEVEL = "on_level"
        FLAG_LOAD_ATTACH = "load_attached"
        FLAG_FOLLOW_MASK = "follow_mask"
        FLAG_OFF_MASK = "off_mask"
        FLAG_SIGNAL_BITS = "signal_bits"
        FLAG_NONTOGGLE_BITS = "nontoggle_bits"
        flags = set([FLAG_BACKLIGHT, FLAG_LOAD_ATTACH, FLAG_FOLLOW_MASK,
                     FLAG_SIGNAL_BITS, FLAG_NONTOGGLE_BITS, FLAG_OFF_MASK,
                     FLAG_GROUP, FLAG_ON_LEVEL])
        unknown = set(kwargs.keys()).difference(flags)
        if unknown:
            raise Exception("Unknown KeypadLinc flags input: %s.\n Valid "
                            "flags are: %s" % (unknown, flags))

        # Start a command sequence so we can call the flag methods in series.
        seq = CommandSeq(self.protocol, "KeypadLinc set_flags complete",
                         on_done)

        # Get the group if it was set.
        group = util.input_integer(kwargs, FLAG_GROUP)

        if FLAG_BACKLIGHT in kwargs:
            backlight = util.input_byte(kwargs, FLAG_BACKLIGHT)
            seq.add(self.set_backlight, backlight)

        if FLAG_LOAD_ATTACH in kwargs:
            load_attached = util.input_bool(kwargs, FLAG_LOAD_ATTACH)
            seq.add(self.set_load_attached, load_attached)

        if FLAG_ON_LEVEL in kwargs:
            on_level = util.input_byte(kwargs, FLAG_ON_LEVEL)
            seq.add(self.set_on_level, on_level)

        if FLAG_FOLLOW_MASK in kwargs:
            if group is None:
                raise Exception("follow_mask requires group=<NUM> to be input")

            mask = util.input_byte(kwargs, FLAG_FOLLOW_MASK)
            seq.add(self.set_led_follow_mask, group, mask)

        if FLAG_OFF_MASK in kwargs:
            if group is None:
                raise Exception("off_mask requires group=<NUM> to be input")

            mask = util.input_byte(kwargs, FLAG_OFF_MASK)
            seq.add(self.set_led_off_mask, group, mask)

        if FLAG_SIGNAL_BITS in kwargs:
            bits = util.input_byte(kwargs, FLAG_SIGNAL_BITS)
            seq.add(self.set_signal_bits, bits)

        if FLAG_NONTOGGLE_BITS in kwargs:
            bits = util.input_byte(kwargs, FLAG_NONTOGGLE_BITS)
            seq.add(self.set_nontoggle_bits, bits)

        seq.run()

    #-----------------------------------------------------------------------
    def set_led_follow_mask(self, group, mask, on_done=None):
        """Set the LED follow mask.

        The LED follow mask is a bitmask defined for each group (button),
        such that a value of 1 means that the associated button state will
        change it's state to match the state of the input group.

        So if button 1 is set to a follow mask of '0b00011100', then buttons
        3, 4, and 5 will change their state when button 1 changes it's state.

        This can be used to implement the 6 button keypadlinc by having
        button 1 control button 2 (and vice versa) and the same for buttons 7
        and 8.

        Args:
          group (int): The group (button) to set the follow fields for.
          mask (int): The bitmask value (8 bits) of the follow mask.  A bit
               value of 1 means that button will follow the state of the
               input group.
        """
        on_done = util.make_callback(on_done)

        task = "button {} follow mask: {:08b}".format(group, mask)
        LOG.info("KeypadLinc %s setting %s", self.addr, task)

        if group < 1 or group > 8:
            LOG.error("KeypadLinc group %s out of range [1,8]", group)
            on_done(False, "Invalid group", None)
            return

        # Copy out the correct set of bits.  A button can't follow itself so
        # skip that value.
        follow_mask = 0x00
        for i in range(1, 9):
            if i == group:
                continue

            is_set = util.bit_get(mask, i - 1)
            follow_mask = util.bit_set(follow_mask, i - 1, is_set)

        data = bytes([
            group,  # D1 must be group
            0x02,   # D2 set LED follow mask
            follow_mask,   # D3 bitmask value
            ] + [0x00] * 11)
        msg = Msg.OutExtended.direct(self.addr, 0x2e, 0x00, data)

        # Use the standard command handler which will notify us when the
        # command is ACK'ed.
        callback = functools.partial(self.handle_ack, task=task)
        msg_handler = handler.StandardCmd(msg, callback, on_done)
        self.send(msg, msg_handler)

        # TODO: probably need to store this so button states can be set
        # correctly when the controlling button is pressed.
        # TODO: get button follow masks and save in db as part of refresh.

    #-----------------------------------------------------------------------
    def set_led_off_mask(self, group, mask, on_done=None):
        """Set the LED off mask.

        The LED off mask is a bitmask defined for each group (button).  The
        mask has 8 values (1 for each button).  If a bit in the mask has a
        value of 1, it means that the associated button will toggle to off
        when this button is pressed.

        So if button 1 is set to an off mask of '0b00011100', then buttons
        3, 4, and 5 will turn off when button 1 changes it's state.

        This is used to implement radio buttons by having all the other
        buttons in a group turn off when any other button in the group is
        pressed.

        Args:
          group (int): The group (button) to set the follow fields for.
          mask (int): The bitmask value (8 bits) of the follow mask.  A bit
               value of 1 means that button will turn off when the group
               button is pressed.
        """
        on_done = util.make_callback(on_done)

        task = "button {} off mask: {:08b}".format(group, mask)
        LOG.info("KeypadLinc %s setting %s", self.addr, task)

        if group < 1 or group > 8:
            LOG.error("KeypadLinc group %s out of range [1,8]", group)
            on_done(False, "Invalid group", None)
            return

        # Copy out the correct set of bits.  A button can't toggle itself off
        # so skip that value.
        off_mask = 0x00
        for i in range(1, 9):
            if i == group:
                continue

            is_set = util.bit_get(mask, i - 1)
            off_mask = util.bit_set(off_mask, i - 1, is_set)

        data = bytes([
            group,  # D1 must be group
            0x03,   # D2 set LED off mask
            off_mask,   # D3 bitmask value
            ] + [0x00] * 11)
        msg = Msg.OutExtended.direct(self.addr, 0x2e, 0x00, data)

        # Use the standard command handler which will notify us when the
        # command is ACK'ed.
        callback = functools.partial(self.handle_ack, task=task)
        msg_handler = handler.StandardCmd(msg, callback, on_done)
        self.send(msg, msg_handler)

        # TODO: probably need to store this so button states can be set
        # correctly when the controlling button is pressed.
        # TODO: get button off masks and save in db as part of refresh.

    #-----------------------------------------------------------------------
    def set_signal_bits(self, signal_bits, on_done=None):
        """Set which signal is emitted for non-toggle buttons.

        This is a bit flag set (one bit per button) that is used when a
        button is set to be a non-toggle button (see set_nontoggle_bits).  If
        a button is set to non-toggle, then when it's pressed, it will emit
        either an ON signal if the signal bit for that button is 1) or an OFF
        signal if the signal bit for that button is 0.

        Args:
          signal_bits (int):  Signal bits for the 8 buttons.
          on_done: Finished callback.  This is called when the command has
                   completed.  Signature is: on_done(success, msg, data)
        """
        task = "signal bits: {:08b}".format(signal_bits)
        LOG.info("KeypadLinc %s setting %s", self.label, task)

        # Extended message data - see Insteon dev guide p156.
        data = bytes([
            0x01,   # D1 must be group 0x01
            0x0b,   # D2 set signal bits
            signal_bits,  # D3 signal bits
            ] + [0x00] * 11)

        msg = Msg.OutExtended.direct(self.addr, 0x2e, 0x00, data)

        # Use the standard command handler which will notify us when the
        # command is ACK'ed.
        callback = functools.partial(self.handle_ack, task=task)
        msg_handler = handler.StandardCmd(msg, callback, on_done)
        self.send(msg, msg_handler)

    #-----------------------------------------------------------------------
    def set_nontoggle_bits(self, nontoggle_bits, on_done=None):
        """Set a button to be a toggle or non-toggle button.

        If a bit is zero, it's a toggle button which is the normal behavior.
        In that case, the button alternates between ON and OFF signals.

        If a bit is one, then the button is a non-toggle button.  The button
        will only emit one signal every time's pressed.  If the corresponding
        signal bit is 1, the signal will always be ON.  If it's 0, then it
        will always be off.  See set_signal_bits() for configuring those
        bits.

        Args:
          nontoggle_bits (int):  Non-toggle bits for the 8 buttons.
          on_done: Finished callback.  This is called when the command has
                   completed.  Signature is: on_done(success, msg, data)
        """
        task = "nontoggle bits: {:08b}".format(nontoggle_bits)
        LOG.info("KeypadLinc %s setting %s", self.label, task)

        # Extended message data - see Insteon dev guide p156.
        data = bytes([
            0x01,   # D1 must be group 0x01
            0x08,   # D2 set non-toggle bits
            nontoggle_bits,  # D3 signal bits
            ] + [0x00] * 11)

        msg = Msg.OutExtended.direct(self.addr, 0x2e, 0x00, data)

        # Use the standard command handler which will notify us when the
        # command is ACK'ed.
        callback = functools.partial(self.handle_ack, task=task)
        msg_handler = handler.StandardCmd(msg, callback, on_done)
        self.send(msg, msg_handler)

    #-----------------------------------------------------------------------
    def handle_ack(self, msg, on_done, task=""):
        """Callback for handling standard ack/nak.

        Other that reporting the result, no other action is taken.  It's used
        for commands that don't need any more processing.

        Args:
          msg (InpStandard):  The response message from the command.
          on_done: Finished callback.  This is called when the command has
                   completed.  Signature is: on_done(success, msg, data)
          task (str):  The message to report.
        """
        if msg.flags.type == Msg.Flags.Type.DIRECT_ACK:
            on_done(True, "%s updated" % task, None)
        else:
            on_done(False, "%s failed" % task, None)

    #-----------------------------------------------------------------------
    def handle_backlight_on(self, msg, on_done, is_on):
        """Callback for handling turning the backlight on and off.

        Args:
          msg (InpStandard):  The response message from the command.
          on_done: Finished callback.  This is called when the command has
                   completed.  Signature is: on_done(success, msg, data)
          is_on (bool): True if the backlight is being turned on, False for
                off.
        """
        if msg.flags.type == Msg.Flags.Type.DIRECT_ACK:
            on_done(True, "backlight set to %s" % is_on, None)
            self._backlight = is_on
        else:
            on_done(False, "backlight set failed", None)

    #-----------------------------------------------------------------------
    def handle_refresh(self, msg):
        """Handle replies to the refresh command.

        The refresh command reply will contain the current device load group
        state in cmd2 and this updates the device with that value.

        Args:
          msg:  (message.InpStandard) The refresh message reply.  The current
                device state is in the msg.cmd2 field.
        """
        # NOTE: This is called by the handler.DeviceRefresh class when the
        # refresh message send by Base.refresh is ACK'ed.
        LOG.ui("KeypadLinc %s refresh at level %s", self.addr, msg.cmd2)

        # Current load group level is stored in cmd2 so update our level to
        # match.
        self._set_level(self._load_group, msg.cmd2,
                        reason=on_off.REASON_REFRESH)

    #-----------------------------------------------------------------------
    def handle_button_led(self, msg, on_done, group, is_on, led_bits,
                          reason=""):
        """Handle replies to setting the button LED state.

        This is called when we change one of the LED button states.  Since
        all 8 buttons are stored in a single integer, we're not told what the
        resulting state is by the reply message.  So the message sender (see
        set_button_led()) passes that to us as part of the callback to make
        processing simpler.

        Args:
          msg (InpStandard):  The message reply.
          on_done: Finished callback.  This is called when the command has
                   completed.  Signature is: on_done(success, msg, data)
          group (int):  The group to send the command to.  This must be in the
                range [1,8].
          is_on (bool):  True for an on command, False for an off command.
          led_bits (int): The LED bits that were set to the device.  If the
                   msg is an ACK, we'll set our state to this value.
          reason (str):  This is optional and is used to identify why the
                 command was sent. It is passed through to the output signal
                 when the state changes - nothing else is done with it.
        """
        # If this is the ACK we're expecting, update the internal state and
        # emit our signals.
        if msg.flags.type == Msg.Flags.Type.DIRECT_ACK:
            LOG.debug("KeypadLinc LED %s group %s ACK: %s", self.addr, group,
                      msg)

            # Update the LED bit for the updated group.
            self._led_bits = led_bits
            LOG.ui("KeypadLinc %s LED's changed to %s", self.addr,
                   "{:08b}".format(self._led_bits))

            # Change the level and emit the active signal.
            self._set_level(group, 0xff if is_on else 0x00, reason=reason)

            msg = "KeypadLinc %s LED group %s updated to %s" % \
                  (self.addr, group, is_on)
            on_done(True, msg, is_on)

        elif msg.flags.type == Msg.Flags.Type.DIRECT_NAK:
            LOG.error("KeypadLinc LED %s NAK error: %s, Message: %s",
                      self.addr, msg.nak_str(), msg)
            on_done(False, "KeypadLinc %s LED update failed. " + msg.nak_str(),
                    None)

    #-----------------------------------------------------------------------
    def handle_load_attach(self, msg, on_done, is_attached):
        """Callback for changing the load attached state.

        Args:
          msg (InpExtended): The reply message from the device.
          on_done: Finished callback.  This is called when the command has
                   completed.  Signature is: on_done(success, msg, data)
          is_attached (bool): True if the load is attached.
        """
        # If this it the ACK we're expecting, update the internal state and
        # emit our signals.
        if msg.flags.type == Msg.Flags.Type.DIRECT_ACK:
            LOG.debug("KeypadLinc %s ACK: %s", self.addr, msg)
            if is_attached:
                self._load_group = 1
            else:
                self._load_group = 9

            LOG.ui("Keypadlinc %s, setting load to group %s", self.addr,
                   self._load_group)
            on_done(True, "Load set to group: %s" % self._load_group, None)

        elif msg.flags.type == Msg.Flags.Type.DIRECT_NAK:
            LOG.error("KeypadLinc %s NAK error: %s", self.addr, msg)
            on_done(False, "Changing the load group failed", None)

    #-----------------------------------------------------------------------
    def handle_refresh_led(self, msg):
        """Callback for handling getting the LED button states.

        This is called during the refresh command when we get back the
        current LED button state bits in the message.  It's only called if we
        get an ACK so we don't need to check that part of the message.

        If any of the current LED states are different than what we have now,
        a changed signal is emitted.

        Args:
          msg (InpStandard):  The message reply.
        """
        led_bits = msg.cmd2
        reason = on_off.REASON_REFRESH

        # Current the led speed is stored in cmd2 so update our speed to
        # match.
        LOG.ui("KeypadLinc %s setting LED bits %s", self.addr,
               "{:08b}".format(led_bits))

        # Loop over the bits and emit a signal for any that have been
        # changed.
        for i in range(8):
            is_on = util.bit_get(led_bits, i)
            was_on = util.bit_get(self._led_bits, i)

            LOG.debug("Btn %d old: %d new %d", i + 1, is_on, was_on)
            if is_on != was_on:
                self._set_level(i + 1, 0xff if is_on else 0x00, reason=reason)

        self._led_bits = led_bits

    #-----------------------------------------------------------------------
    def handle_refresh_state(self, msg, on_done):
        """Callback for handling getting the button states.

        Args:
          msg (InpExtended):  The message reply.
          on_done: Finished callback.  This is called when the command has
                   completed.  Signature is: on_done(success, msg, data)
        """
        #TODO: merge this with 'handle_refresh_led'
        # - needs an updated refresh handler that can accept an extended reply
        LOG.debug("KeypadLinc %s get button state: %s", self.addr, msg)

        # Extract the button actions.
        # non_toggle_mask = msg.data[9]
        # signal_mask = msg.data[12]
        # for i in range(0, 8):
        #     if util.bit_get(non_toggle_mask, i):
        #         if util.bit_get(signal_mask, i):
        #             self._actions[i] = Action.ON
        #         else:
        #             self._actions[i] = Action.OFF
        #     else:
        #         self._actions[i] = Action.TOGGLE

        #     LOG.ui("KeypadLinc %s group %d action = %s", self.addr,
        #            self._actions[i])

        #LED reason = on_off.REASON_REFRESH
        #LED led_bits = msg.data[10]

        #TODO: we can remove the 'handle_refresh_led' call and the command
        #      that caused it and replace it with the following commented out
        #      block of code:

        #LED LOG.ui("KeypadLinc %s setting LED bits %s", self.addr,
        #LED        "{:08b}".format(led_bits))

        #LED # Loop over the bits and emit a signal for any that have been
        #LED # changed.
        #LED for i in range(8):
        #LED     is_on = util.bit_get(led_bits, i)
        #LED     was_on = util.bit_get(self._led_bits, i)

        #LED     LOG.debug("Btn %d old: %d new %d", i + 1, is_on, was_on)
        #LED     if is_on != was_on:
        #LED         self._set_level(i + 1, 0xff if is_on else 0x00,
        #LED reason=reason)

        #LED self._led_bits = led_bits

        on_done(True, "Refresh complete", None)

    #-----------------------------------------------------------------------
    def handle_broadcast(self, msg):
        """Handle broadcast messages from this device.

        The broadcast message from a device is sent when the device is
        triggered.  The message has the group ID in it.  We'll update the
        device state and look up the group in the all link database.  For
        each device that is in the group (as a reponsder), we'll call
        handle_group_cmd() on that device to trigger it.  This way all the
        devices in the group are updated to the correct values when we see
        the broadcast message.

        Args:
          msg (InpStandard):  Broadcast message from the device.
        """
        # Non-group 1 messages are for the scene buttons on keypadlinc.
        # Treat those the same as the remote control does.  They don't have
        # levels to find/set but have similar messages to the dimmer load.

        # If we have a saved reason from a simulated scene command, use that.
        # Otherwise the device button was pressed.  self.broadcast_done
        # already has the reason encoded in the callback so we don't have to
        # pass it in.
        reason = self.broadcast_reason if self.broadcast_reason else \
                 on_off.REASON_DEVICE
        self.broadcast_reason = ""

        # ACK of the broadcast.  Ignore this unless we sent a simulated off
        # scene in which case run the broadcast done handler.  This is a
        # weird special case - see scene() for details.
        if msg.cmd1 == 0x06:
            LOG.info("KeypadLinc %s broadcast ACK grp: %s", self.addr,
                     msg.group)
            if self.broadcast_done:
                self.broadcast_done()
            self.broadcast_done = None
            return

        # On/off commands.  How do we tell the level?  It's not in the
        # message anywhere.
        elif on_off.Mode.is_valid(msg.cmd1):
            is_on, mode = on_off.Mode.decode(msg.cmd1)
            LOG.info("KeypadLinc %s broadcast grp: %s on: %s mode: %s",
                     self.addr, msg.group, is_on, mode)

            if is_on:
                self._set_level(msg.group, 0xff, mode, reason)

            # For an off command, we need to see if broadcast_done is active.
            # This is a generated broadcast and we need to manually turn the
            # device off so don't update it's state until that occurs.
            elif not self.broadcast_done:
                self._set_level(msg.group, 0x00, mode, reason)

        # Starting or stopping manual increment (cmd2 0x00=up, 0x01=down)
        elif on_off.Manual.is_valid(msg.cmd1):
            manual = on_off.Manual.decode(msg.cmd1, msg.cmd2)
            LOG.info("KeypadLinc %s manual change %s", self.addr, manual)

            self.signal_manual.emit(self, msg.group, manual, reason)

            # Non-load group buttons don't change state in manual mode. (found
            # through experiments)
            if msg.group == self._load_group:
                # Switches change state when the switch is held.
                if not self.is_dimmer:
                    if manual == on_off.Manual.UP:
                        self._set_level(0xff, on_off.Mode.MANUAL, reason)
                    elif manual == on_off.Manual.DOWN:
                        self._set_level(0x00, on_off.Mode.MANUAL, reason)

                # Ping the device to get the dimmer states - we don't know
                # what the keypadlinc things the state is - could be on or
                # off.  Doing a dim down for a long time puts all the other
                # devices "off" but the keypadlinc can still think that it's
                # on.  So we have to do a refresh to find out.
                elif manual == on_off.Manual.STOP:
                    self.refresh()

        # Call the base class handler.  This will find all the devices we're
        # the controller of for this group and call their handle_group_cmd()
        # methods to update their states since they will have seen the group
        # broadcast and updated (without sending anything out).
        Base.handle_broadcast(self, msg)

    #-----------------------------------------------------------------------
    def handle_set_load(self, msg, on_done, reason=""):
        """Callback for standard commanded messages to the load button.

        This callback is run when we get a reply back from one of our
        commands to the device for changing the load (usually group 1).  If
        the command was ACK'ed, we know it worked so we'll update the
        internal state of the device and emit the signals to notify others
        of the state change.

        Args:
          msg:  (message.InpStandard) The reply message from the device.
                The on/off level will be in the cmd2 field.
          reason (str):  This is optional and is used to identify why the
                 command was sent. It is passed through to the output signal
                 when the state changes - nothing else is done with it.
        """
        # If this is the ACK we're expecting, update the internal state and
        # emit our signals.
        if msg.flags.type == Msg.Flags.Type.DIRECT_ACK:
            LOG.debug("KeypadLinc %s ACK: %s", self.addr, msg)

            _is_on, mode = on_off.Mode.decode(msg.cmd1)
            self._set_level(self._load_group, msg.cmd2, mode, reason)
            on_done(True, "KeypadLinc state updated to %s" % self._level,
                    msg.cmd2)

        elif msg.flags.type == Msg.Flags.Type.DIRECT_NAK:
            LOG.error("KeypadLinc %s NAK error: %s", self.addr, msg)
            on_done(False, "KeypadLinc state update failed", None)

    #-----------------------------------------------------------------------
    def handle_scene(self, msg, on_done, reason=""):
        """Callback for scene simulation commanded messages.

        This callback is run when we get a reply back from triggering a scene
        on the device.  If the command was ACK'ed, we know it worked.  The
        device will then send out standard broadcast messages which will
        trigger other updates for the scene devices.

        Args:
          msg (message.InpStandard): The reply message from the device.
          on_done: Finished callback.  This is called when the command has
                   completed.  Signature is: on_done(success, msg, data)
          reason (str):  This is optional and is used to identify why the
                 command was sent. It is passed through to the output signal
                 when the state changes - nothing else is done with it.
        """
        # Call the callback.  We don't change state here - the device will
        # send a regular broadcast message which will run handle_broadcast
        # which will then update the state.
        if msg.flags.type == Msg.Flags.Type.DIRECT_ACK:
            LOG.debug("KeypadLinc %s ACK: %s", self.addr, msg)

            # Reason is device because we're simulating a button press.  We
            # can't really pass this around because we just get a broadcast
            # message later from the device.  So we set a temporary variable
            # here and use it in handle_broadcast() to output the reason.
            self.broadcast_reason = reason if reason else on_off.REASON_DEVICE
            on_done(True, "Scene triggered", None)

        elif msg.flags.type == Msg.Flags.Type.DIRECT_NAK:
            LOG.error("KeypadLinc %s NAK error: %s", self.addr, msg)
            on_done(False, "Scene trigger failed failed", None)

    #-----------------------------------------------------------------------
    def handle_increment(self, msg, on_done, delta, reason=""):
        """Callback for increment up/down commanded messages.

        This callback is run when we get a reply back from triggering an
        increment up or down on the device.  If the command was ACK'ed, we
        know it worked.

        Args:
          msg (message.InpStandard): The reply message from the device.
          on_done: Finished callback.  This is called when the command has
                   completed.  Signature is: on_done(success, msg, data)
          delta (int):  The amount +/- of level to change by.
          reason (str):  This is optional and is used to identify why the
                 command was sent. It is passed through to the output signal
                 when the state changes - nothing else is done with it.
        """
        # If this it the ACK we're expecting, update the internal state and
        # emit our signals.
        if msg.flags.type == Msg.Flags.Type.DIRECT_ACK:
            LOG.debug("KeypadLinc %s ACK: %s", self.addr, msg)

            # Add the delta and bound at [0, 255]
            level = min(self._level + delta, 255)
            level = max(level, 0)
            self._set_level(self._load_group, level, reason=reason)

            s = "KeypadLinc %s state updated to %s" % (self.addr, self._level)
            on_done(True, s, msg.cmd2)

        elif msg.flags.type == Msg.Flags.Type.DIRECT_NAK:
            LOG.error("KeypadLinc %s NAK error: %s", self.addr, msg)
            on_done(False, "KeypadLinc %s state update failed", None)

    #-----------------------------------------------------------------------
    def handle_group_cmd(self, addr, msg):
        """Respond to a group command for this device.

        This is called when this device is a responder to a scene.  The
        device that received the broadcast message (handle_broadcast) will
        call this method for every device that is linked to it.  The device
        should look up the responder entry for the group in it's all link
        database and update it's state accordingly.

        Args:
          addr (Address):  The device that sent the message.  This is the
               controller in the scene.
          msg (InpStandard):  Broadcast message from the device.  Use
              msg.group to find the group and msg.cmd1 for the command.
        """
        # Make sure we're really a responder to this message.  This shouldn't
        # ever occur.
        entry = self.db.find(addr, msg.group, is_controller=False)
        if not entry:
            LOG.error("KeypadLinc %s has no group %s entry from %s", self.addr,
                      msg.group, addr)
            return

        reason = on_off.REASON_SCENE

        # Handle on/off codes
        if on_off.Mode.is_valid(msg.cmd1):
            is_on, mode = on_off.Mode.decode(msg.cmd1)

            # For switches, on/off determines the level.  For dimmers, it's
            # set by the responder entry in the database.
            level = 0xff if is_on else 0x00
            if self.is_dimmer and is_on and msg.group == self._load_group:
                level = entry.data[0]

            self._set_level(msg.group, level, mode, reason)

        # Increment up 1 unit which is 8 levels.
        elif msg.cmd1 == 0x15:
            assert msg.group == self._load_group
            self._set_level(msg.group, min(0xff, self._level + 8),
                            reason=reason)

        # Increment down 1 unit which is 8 levels.
        elif msg.cmd1 == 0x16:
            assert msg.group == self._load_group
            self._set_level(msg.group, max(0x00, self._level - 8),
                            reason=reason)

        # Starting/stopping manual increment (cmd2 0x00=up, 0x01=down)
        elif on_off.Manual.is_valid(msg.cmd1):
            manual = on_off.Manual.decode(msg.cmd1, msg.cmd2)
            self.signal_manual.emit(self, msg.group, manual, reason)

            # If the button is released, refresh to get the final level in
            # dimming mode since we don't know where the level stopped.
            if manual == on_off.Manual.STOP:
                self.refresh()

        else:
            LOG.warning("KeypadLinc %s unknown cmd %#04x", self.addr,
                        msg.cmd1)

    #-----------------------------------------------------------------------
    def _set_level(self, group, level, mode=on_off.Mode.NORMAL, reason=""):
        """Update the device level state for a group.

        This will change the internal state and emit the state changed
        signals.  It is called by whenever we're informed that the device has
        changed state.

        Args:
          group (int):  The group number to update [1,8].
          level (int):  The new device level in the range [0,255].  0 is off.
          mode (on_off.Mode): The type of on/off that was triggered (normal,
               fast, etc).
          reason (str):  This is optional and is used to identify why the
                 command was sent. It is passed through to the output signal
                 when the state changes - nothing else is done with it.
        """
        LOG.info("Setting device %s grp=%s on=%s %s%s", self.label, group,
                 level, mode, reason)

        if group == self._load_group:
            self._level = level

        # Update the LED bits in the correct slot.
        if group < 9:
            self._led_bits = util.bit_set(self._led_bits, group - 1,
                                          1 if level else 0)

        self.signal_level_changed.emit(self, group, level, mode, reason)

    #-----------------------------------------------------------------------<|MERGE_RESOLUTION|>--- conflicted
+++ resolved
@@ -536,7 +536,6 @@
         self.send(msg, msg_handler)
 
     #-----------------------------------------------------------------------
-<<<<<<< HEAD
     def link_data(self, is_controller, group, data=None):
         """Create default device 3 byte link data.
 
@@ -668,8 +667,6 @@
         return [data_1, data_2, data_3]
 
     #-----------------------------------------------------------------------
-    def set_button_led(self, group, is_on, on_done=None):
-=======
     def set_load_attached(self, is_attached, on_done=None):
         """Attach or detach the load from group 1
 
@@ -706,7 +703,6 @@
 
     #-----------------------------------------------------------------------
     def set_button_led(self, group, is_on, reason="", on_done=None):
->>>>>>> ecdf3003
         """Set a button LED on or off.
 
         This changes the level of the LED state of a button.  NOTE: This does
