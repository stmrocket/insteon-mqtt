#===========================================================================
#
# Device refresh (ping) command handler.
#
#===========================================================================
from .. import log
from .. import message as Msg
from .. import db
from .Base import Base
from .DeviceDbGet import DeviceDbGet


LOG = log.get_logger()


class DeviceRefresh(Base):
    """Refresh the state and database version of a device handler.

    This handles device refresh messages.  Some devices don't respond very
    well (look at you SmokeBridge) so the handler has a built in retry system
    to resend the initial message if the handler times out.

    When a response arrives, device.handle_refresh(msg) is called to extract
    the current state of the device (on/off, dimmer level, etc).
    Additionally, we'll check the device's database delta version to see if
    the database needs to re-downloaded from the device.  If it does, the
    handler will send a new message to request the database.
    """
    def __init__(self, device, callback, force, on_done=None, num_retry=3,
                 skip_db=False):
        """Constructor

        Args
          device:    (Device) The Insteon device.
          callback:  Callback function to call when the reply arrives.  API:
                        callback( Msg.InpStandard )
          force:     (bool) If True, force a db download.  If False, only
                     download the db if it's out of date.
          on_done:   Finished callback.  Will be called when the refresh
                     operation is done.
          num_retry: (int) The number of times to retry the message if the
                     handler times out without returning Msg.FINISHED.
                     This count does include the initial sending so a
                     retry of 3 will send once and then retry 2 more times.
          skip_db:   (bool) If True, ignore the database version and don't
                     download the database.
        """
        super().__init__(on_done, num_retry)

        self.device = device
        self.callback = callback
        self.force = force
        self.skip_db = skip_db
        self.addr = device.addr

    #-----------------------------------------------------------------------
    def msg_received(self, protocol, msg):
        """See if we can handle the message.

        Args:
          protocol:  (Protocol) The Insteon Protocol object
          msg:       Insteon message object that was read.

        Returns:
          Msg.UNKNOWN if we can't handle this message.
          Msg.CONTINUE if we handled the message and expect more.
          Msg.FINISHED if we handled the message and are done.
        """
        # Probably an echo back of our sent message.
        if isinstance(msg, Msg.OutStandard) and msg.to_addr == self.addr:
            if msg.is_ack:
                LOG.debug("%s ACK response", self.addr)
                return Msg.CONTINUE
            else:
                LOG.error("%s NAK response", self.addr)
                self.on_done(False, "NAK response", None)
                return Msg.FINISHED

        # See if this is the standard message ack/nak we're expecting.
        elif isinstance(msg, Msg.InpStandard) and msg.from_addr == self.addr:
            # Since we got the message we expected, turn off retries.
            self.stop_retry()

            # All link database delta is stored in cmd1 so we if we have the
            # latest version.  If not, schedule an update.
            need_refresh = True
            if self.skip_db:
                need_refresh = False
            elif not self.force and self.device.db.is_current(msg.cmd1):
                LOG.ui("Device database is current at delta %s", msg.cmd1)
                need_refresh = False

            # Call the device refresh handler.  This sets the current device
            # state which is usually stored in cmd2.
            self.callback(msg)

            if not need_refresh:
                self.on_done(True, "Refresh complete", None)
            else:
                LOG.ui("Device %s db out of date (got %s vs %s), refreshing",
                       self.addr, msg.cmd1, self.device.db.delta)

                # Clear the current database values.
                self.device.db.clear()

                # When the update message below ends, update the db delta w/
                # the current value and save the database.
                def on_done(success, message, data):
                    if success:
                        self.device.db.set_delta(msg.cmd1)
                        LOG.ui("%s database download complete\n%s",
                               self.addr, self.device.db)
                    self.on_done(success, message, data)

                # Request that the device send us all of it's database
                # records.  These will be streamed as fast as possible to us
                # and the handler will update the database.  We need a retry
                # count here because battery powered devices don't always
                # respond right away.
                if self.device.db.engine == 0:
                    scan_manager = db.DeviceScanManagerI1(protocol,
                                                          self.device.db,
                                                          on_done=on_done,
                                                          num_retry=3)
                    scan_manager.start_scan()
                else:
                    db_msg = Msg.OutExtended.direct(self.addr, 0x2f, 0x00,
<<<<<<< HEAD
                                                    bytes(14))
=======
                                                    bytes(14),
                                                    max_hops=self.device.hop_distance())
>>>>>>> c7193ee8
                    msg_handler = DeviceDbGet(self.device.db, on_done,
                                              num_retry=3)
                    protocol.send(db_msg, msg_handler)

            # Either way - this transaction is complete.
            return Msg.FINISHED

        # Unknown message - not for us.
        return Msg.UNKNOWN

    #-----------------------------------------------------------------------<|MERGE_RESOLUTION|>--- conflicted
+++ resolved
@@ -125,12 +125,8 @@
                     scan_manager.start_scan()
                 else:
                     db_msg = Msg.OutExtended.direct(self.addr, 0x2f, 0x00,
-<<<<<<< HEAD
-                                                    bytes(14))
-=======
                                                     bytes(14),
                                                     max_hops=self.device.hop_distance())
->>>>>>> c7193ee8
                     msg_handler = DeviceDbGet(self.device.db, on_done,
                                               num_retry=3)
                     protocol.send(db_msg, msg_handler)
