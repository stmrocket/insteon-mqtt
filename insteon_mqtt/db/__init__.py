--- conflicted
+++ resolved
@@ -14,10 +14,7 @@
 
 from .Device import Device
 from .DeviceEntry import DeviceEntry
-<<<<<<< HEAD
 from .DeviceModifyManagerI1 import DeviceModifyManagerI1
-=======
 from .DeviceScanManagerI1 import DeviceScanManagerI1
->>>>>>> c81e09f3
 from .Modem import Modem
 from .ModemEntry import ModemEntry