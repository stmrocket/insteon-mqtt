#===========================================================================
#
# Non-modem device all link database class
#
#===========================================================================
import io
import itertools
import json
import os
from ..Address import Address
from ..CommandSeq import CommandSeq
from .. import handler
from .DeviceEntry import DeviceEntry
from .. import log
from .. import message as Msg
from .. import util

LOG = log.get_logger()

# From the docs - initial memory location for the entries.  Each entry is 8
# bytes and moves down from this (0x0fff, 0x0ff7, ...)
START_MEM_LOC = 0x0fff


class Device:
    """Device all link database.

    This class stores the all link database for an Insteon device.  Each item
    is a DeviceEntry object that contains a single remote address, group, and
    type (controller vs responder).

    The database can be read to and written from JSOn format.  Normally the
    db is constructed via message.InpExtended objects being read and parsed
    after requesting them from the device.

    Insteon devices use a "delta" to record the revision of the database on
    the device.  This class stores that as well so we know if the database is
    out of date with the one on the Insteon device.
    """

    @staticmethod
    def from_json(device, data, path):
        """Read a Device database from a JSON input.

        The inverse of this is to_json().

        Args:
          device: (Device) The Insteon device object.
          data:   (dict) The data to read from.
          path:   (str) The file to save the database to when changes are
                  made.

        Returns:
          Device: Returns the created Device object.
        """
        # Create the basic database object.
<<<<<<< HEAD
        obj = Device(Address(data['address']), path)
=======
        obj = Device(device, path)
>>>>>>> c7193ee8

        for d in data['used']:
            obj.add_entry(DeviceEntry.from_json(d), save=False)

        for d in data['unused']:
            obj.add_entry(DeviceEntry.from_json(d), save=False)

        if "last" in data:
            obj.last = DeviceEntry.from_json(data["last"])

        # When loading db's <= ver 0.6, no last field was saved to create
        # one at the correct location.
        if obj.last.mem_loc == START_MEM_LOC and len(obj):
            for e in itertools.chain(obj.entries.values(),
                                     obj.unused.values()):
                obj.last.mem_loc = min(obj.last.mem_loc, e.mem_loc)

            obj.last.mem_loc -= 0x08

        return obj

    #-----------------------------------------------------------------------
    def __init__(self, device, path=None):
        """Constructor

        Args:
          device:(Device) The Insteon device the database is for.
          path:  (str) The file to save the database to when changes are
                 made.
        """
        self.device = device
        self.addr = device.addr
        self.save_path = path

        # All link delta number.  This is incremented by the device when the
        # db changes on the device.  It's returned in a refresh (cmd=0x19)
        # call to the device so we can check it against the version we have
        # stored.
        self.delta = None

        # Engine version.  0 is i1, 1 is i2, 2 is i2cs.  It is obtained from
        # a get_engine request (cmd=0x0D)
        self.engine = None

        # Map of memory address (int) to DeviceEntry objects that are active
        # and in use.
        self.entries = {}

        # Map of memory address (int) to DeviceEntry objects that are on the
        # device but unused.  We need to keep these so we can use these
        # storage locations for future entries.  This does not include the
        # last entry in the db.
        self.unused = {}

        # The last entry in the database.  Devices show an unused, null (all
        # zeros) marked with the LAST bit set in the db.  From the docs this
        # shouldn't be required - the LAST bit can be a usable entry but it
        # doesn't appear to work.  So this is a null entry with the LAST bit
        # set.  It's also the mem loc of the next entry to append to the db
        # when adding a new entry.
        flags = Msg.DbFlags(in_use=False, is_controller=False,
                            is_last_rec=True)
        self.last = DeviceEntry(Address(0, 0, 0), 0, START_MEM_LOC, flags,
                                None)

        # Map of all link group number to DeviceEntry objects that respond to
        # that group command.
        self.groups = {}

    #-----------------------------------------------------------------------
    def is_current(self, delta):
        """See if the database is current.

        The current delta is reported in the device status messages.  Compare
        that against the stored delta in the database to see if this database
        is current.  If it's not, a new database needs to be downloaded from
        the device.

        Args:
          delta:  (int) The database delta to check

        Returns:
          (bool) Returns True if the database delta matches the input.
        """
        return delta == self.delta

    #-----------------------------------------------------------------------
    def set_delta(self, delta):
        """Set the current database delta.

        This records the input delta as the current value.  If the input
        isn't None, the database is also saved to record this value.

        Args:
          delta:  (int) The database delta.  None to clear the delta.
        """
        self.delta = delta
        if delta is not None:
            self.save()

    #-----------------------------------------------------------------------
    def set_engine(self, engine):
        """Set the device engine version.

        This records the engine version of the device. 0 is i1, 1 is i2 and
        2 is i2cs

        Args:
          engine:  (int) The engine version.  None to clear the engine.
        """
        self.engine = engine
        if engine is not None:
            self.save()

    #-----------------------------------------------------------------------
    def clear(self):
        """Clear the complete database of entries.

        This also removes the saved file if it exists.  It does NOT modify
        the database on the device.
        """
        self.delta = None
        self.entries.clear()
        self.unused.clear()
        self.groups.clear()
        self.last.mem_loc = START_MEM_LOC

        if self.save_path and os.path.exists(self.save_path):
            os.remove(self.save_path)

    #-----------------------------------------------------------------------
    def set_path(self, path):
        """Set the save path to use for the database.

        Args:
          path:   (str) The file to save the database to when changes are
                  made.
        """
        self.save_path = path

    #-----------------------------------------------------------------------
    def save(self):
        """Save the database.

        If a save path wasn't set, nothing is done.
        """
        if not self.save_path:
            return

        with open(self.save_path, "w") as f:
            json.dump(self.to_json(), f, indent=2)

    #-----------------------------------------------------------------------
    def __len__(self):
        """Return the number of entries in the database.
        """
        return len(self.entries)

    #-----------------------------------------------------------------------
    def add_on_device(self, protocol, addr, group, is_controller, data,
                      on_done=None):
        """Add an entry and push the entry to the Insteon device.

        This sends the input record to the Insteon device.  If that command
        succeeds, it adds the new DeviceEntry record to the database and
        saves it.

        IMPORTANT: Multiple calls to this method are NOT possible.  You must
        chain calls together using a CommandSeq object to insure that the
        first call finishes before another one is made.

        The on_done callback will be passed a success flag (True/False), a
        string message about what happened, and the DeviceEntry that was
        created (if success=True).
           on_done( success, message, DeviceEntry )

        Args:
          protocol:      (Protocol) The Insteon protocol object to use for
                         sending messages.
          addr:          (Address) The address of the device in the database.
          group:         (int) The group the entry is for.
          is_controller: (bool) True if the device is a controller.
          data:          (bytes) 3 data bytes.  [0] is the on level, [1] is the
                         ramp rate.
          on_done:       Optional callback which will be called when the
                         command completes.
        """
        # Insure types are ok - this way strings passed in from JSON or MQTT
        # get converted to the type we expect.
        addr = Address(addr)
        group = int(group)
        data = data if data else bytes(3)
        on_done = util.make_callback(on_done)

        # See if we can fill in an unused entry in the db.
        add_unused = len(self.unused) > 0

        # See if the entry already exists.
        entry = self.find(addr, group, is_controller)

        # If the entry exists, but has different data, pretend it's unused so
        # we'll overwrite that memory location.
        if entry and entry.data != data:
            add_unused = True

        # Otherwise, we don't need to do anything - the entry exists.
        elif entry:
            LOG.warning("Device %s add db already exists for %s grp %s %s",
                        self.addr, addr, group, util.ctrl_str(is_controller))
            on_done(True, "Entry already exists", entry)
            return

        LOG.info("Device %s adding db: %s grp %s %s %s", self.addr, addr,
                 group, util.ctrl_str(is_controller), data)

        # If there are entries in the db that are mark unused, we can re-use
        # those memory addresses and just update them w/ the correct
        # information and mark them as used.
        if add_unused:
            self._add_using_unused(protocol, addr, group, is_controller, data,
                                   on_done, entry)

        # If there no unused entries, we need to append one.  Write a new
        # record at the next memory location below the current last entry and
        # mark that as the new last entry.  If that works, then update the
        # record before it (the old last entry) and mark it as not being the
        # last entry anymore.  This order is important since if either
        # operation fails, the db is still in a valid order.
        else:
            self._add_using_new(protocol, addr, group, is_controller, data,
                                on_done)

    #-----------------------------------------------------------------------
    def delete_on_device(self, protocol, entry, on_done=None):
        """Delete an entry on the Insteon device.

        This sends the deletes the input record from the Insteon device.  If
        that command succeeds, it removes the DeviceEntry record to the
        database and saves it.

        IMPORTANT: Multiple calls to this method are NOT possible.  You must
        chain calls together using a CommandSeq object to insure that the
        first call finishes before another one is made.

        The on_done callback will be passed a success flag (True/False), a
        string message about what happened, and the DeviceEntry that was
        created (if success=True).
           on_done( success, message, DeviceEntry )

        Args:
          protocol:      (Protocol) The Insteon protocol object to use for
                         sending messages.
          entry:         (DeviceEntry) The entry to remove.
          on_done:       Optional callback which will be called when the
                         command completes.
         """
        # see p117 of insteon dev guide: To delete a record, set the in use
        # flag in DbFlags to 0.

        # Copy the entry and mark it as unused.
        new_entry = entry.copy()
        new_entry.db_flags.in_use = False

        # Build the extended db modification message.  This says to modify
        # the entry in place w/ the new db flags which say this record is no
        # longer in use.
        ext_data = new_entry.to_bytes()
        msg = Msg.OutExtended.direct(self.addr, 0x2f, 0x00, ext_data,
                                     max_hops=self.device.hop_distance())
        msg_handler = handler.DeviceDbModify(self, new_entry, on_done)

        # Send the message.
        protocol.send(msg, msg_handler)

    #-----------------------------------------------------------------------
    def find_group(self, group):
        """Find all the database entries in a group.

        Args:
          group:  (int) The group ID to find.

        Returns:
          [DeviceEntry] Returns a list of the database device entries that
          match the input group ID.
        """
        entries = self.groups.get(group, [])
        return entries

    #-----------------------------------------------------------------------
    def find(self, addr, group, is_controller):
        """Find an entry

        Args:
          addr:           (Address) The address to match.
          group:          (int) The group to match.
          is_controller:  (bool) True for controller records.  False for
                          responder records.

        Returns:
          (DeviceEntry): Returns the entry that matches or None if it
          doesn't exist.
        """
        # Convert to formal values - allows for string inputs for the address
        # for example.
        addr = Address(addr)
        group = int(group)

        for e in self.entries.values():
            if (e.addr == addr and e.group == group and
                    e.is_controller == is_controller):
                return e

        return None

    #-----------------------------------------------------------------------
    def find_mem_loc(self, mem_loc):
        """Find an entry by memory location.

        Args:
          mem_loc:  (int) The memory address to find.

        Returns:
          (DeviceEntry): Returns the entry or None if it doesn't exist.
        """
        return self.entries.get(mem_loc, None)

    #-----------------------------------------------------------------------
    def find_all(self, addr=None, group=None, is_controller=None):
        """Find all entries that match the inputs.

        Returns all the entries that match any input that is set.  If an
        input isn't set, that field isn't checked.

        Args:
          addr:           (Address) The address to match.  None for any.
          group:          (int) The group to match.  None for any.
          is_controller:  (bool) True for controller records.  False for
                          responder records.  None for any.

        Returns:
          [DeviceEntry] Returns a list of the entries that match.
        """
        addr = None if addr is None else Address(addr)
        group = None if group is None else int(group)

        results = []
        for e in self.entries.values():
            if addr is not None and e.addr != addr:
                continue
            if group is not None and e.group != group:
                continue
            if is_controller is not None and e.is_controller != is_controller:
                continue

            results.append(e)

        return results

    #-----------------------------------------------------------------------
    def to_json(self):
        """Convert the database to JSON format.

        Returns:
          (dict) Returns the database as a JSON dictionary.
        """
        used = [i.to_json() for i in self.entries.values()]
        unused = [i.to_json() for i in self.unused.values()]
        return {
            'address' : self.addr.to_json(),
            'delta' : self.delta,
            'engine' : self.engine,
            'used' : used,
            'unused' : unused,
            'last' : self.last.to_json(),
            }

    #-----------------------------------------------------------------------
    def __str__(self):
        o = io.StringIO()
        o.write("DeviceDb: (delta %s)\n" % self.delta)

        # Sorting by address:
        #for elem in sorted(self.entries.values(), key=lambda i: i.addr.id):

        # Sorting by memory location
        for elem in sorted(self.entries.values(), key=lambda i: i.mem_loc):
            o.write("  %s\n" % elem)

        o.write("Unused:\n")
        for elem in sorted(self.unused.values(), key=lambda i: i.mem_loc):
            o.write("  %s\n" % elem)

        if self.last:
            o.write("Last:\n")
            o.write("  %s\n" % self.last)

        o.write("GroupMap\n")
        for grp, elem in self.groups.items():
            o.write("  %s -> %s\n" % (grp, [i.addr.hex for i in elem]))

        return o.getvalue()

    #-----------------------------------------------------------------------
    def add_entry(self, entry, save=True):
        """Add an entry to the database without updating the device.

        This is used when reading entries from disk.  It does NOT change the
        database on the Insteon device.

        Args:
          entry:  (DeviceEntry) The entry to add.
        """
        # Entry is an active entry.
        if entry.db_flags.in_use:
            # NOTE: this relies on no-one keeping a handle to this entry
            # outside of this class.  This also handles duplicate messages
            # since they will have the same memory location key.
            self.entries[entry.mem_loc] = entry

            # If we're the controller for this entry, add it to the list of
            # entries for that group.
            if entry.db_flags.is_controller:
                responders = self.groups.setdefault(entry.group, [])
                if entry not in responders:
                    responders.append(entry)

        # Entry is not in use and is a new last record to use
        elif entry.db_flags.is_last_rec:
            self.last = entry

        # Entry is a normal record but is not in use.
        else:
            # NOTE: this relies on no one keeping a handle to this entry
            # outside of this class.  This also handles duplicate messages
            # since they will have the same memory location key.
            self.unused[entry.mem_loc] = entry

            # If the entry is a controller and it's in the group dict, erase
            # it from the group map.
            if entry.db_flags.is_controller and entry.group in self.groups:
                responders = self.groups[entry.group]
                for i in range(len(responders)):
                    if responders[i].mem_loc == entry.mem_loc:
                        del responders[i]
                        break

        # Save the updated database.
        if save:
            self.save()

    #-----------------------------------------------------------------------
    def _add_using_unused(self, protocol, addr, group, is_controller, data,
                          on_done, entry=None):
        """Add an entry using an existing, unused entry.

        Grabs the first entry w/ the used flag=False and tells the device to
        update that record.
        """
        # Grab the first unused entry (highest memory address).
        if not entry:
            entry = self.unused.pop(max(self.unused.keys()))
        LOG.info("Device %s using unused entry at mem %#06x", self.addr,
                 entry.mem_loc)

        # Update it w/ the new information.
        entry.update_from(addr, group, is_controller, data)

        # Build the extended db modification message.  This says to update
        # the record at the entry memory location.
        ext_data = entry.to_bytes()
        msg = Msg.OutExtended.direct(self.addr, 0x2f, 0x00, ext_data,
                                     max_hops=self.device.hop_distance())
        msg_handler = handler.DeviceDbModify(self, entry, on_done)

        # Send the message and handler.
        protocol.send(msg, msg_handler)

    #-----------------------------------------------------------------------
    def _add_using_new(self, protocol, addr, group, is_controller, data,
                       on_done):
        """Add a anew entry at the end of the database.

        First we send the new entry to the remote device.  If that works,
        then we update the previously last entry to mart it as "not the last
        entry" so the device knows there is one more record.
        """
        # pylint: disable=too-many-locals

        # Start by moving the current last record down 8 bytes.  Write out
        # the new last record and then create a new record with the input
        # data at the location of the old last record.
        LOG.info("Device %s appending new record at mem %#06x", self.addr,
                 self.last.mem_loc)

        seq = CommandSeq(protocol, "Device database update complete", on_done)

        # Shift the current last record down 8 bytes.  Make a copy - we'll
        # only update our member var if the write works.
        last = self.last.copy()
        last.mem_loc -= 0x08

        # Start by writing the last record - that way if it fails, we don't
        # try and update w/ the new data record.
        ext_data = last.to_bytes()
        msg = Msg.OutExtended.direct(self.addr, 0x2f, 0x00, ext_data,
                                     max_hops=self.device.hop_distance())
        msg_handler = handler.DeviceDbModify(self, last)
        seq.add_msg(msg, msg_handler)

        # Create the new entry at the current last memory location.
        db_flags = Msg.DbFlags(in_use=True, is_controller=is_controller,
                               is_last_rec=False)
        entry = DeviceEntry(addr, group, self.last.mem_loc, db_flags, data)

        # Add the call to update the data record.
        ext_data = entry.to_bytes()
        msg = Msg.OutExtended.direct(self.addr, 0x2f, 0x00, ext_data,
                                     max_hops=self.device.hop_distance())
        msg_handler = handler.DeviceDbModify(self, entry)
        seq.add_msg(msg, msg_handler)

        seq.run()

    #-----------------------------------------------------------------------<|MERGE_RESOLUTION|>--- conflicted
+++ resolved
@@ -54,11 +54,7 @@
           Device: Returns the created Device object.
         """
         # Create the basic database object.
-<<<<<<< HEAD
-        obj = Device(Address(data['address']), path)
-=======
         obj = Device(device, path)
->>>>>>> c7193ee8
 
         for d in data['used']:
             obj.add_entry(DeviceEntry.from_json(d), save=False)
