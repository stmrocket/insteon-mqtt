#===========================================================================
#
# Insteon modem class.
#
#===========================================================================
import json
import os
from .Address import Address
from .CommandSeq import CommandSeq
from . import config
from . import db
from . import handler
from . import log
from . import message as Msg
from . import util
from .Signal import Signal

LOG = log.get_logger()


class Modem:
    """Insteon modem class

    The modem class handles commands to send to the PLM modem.  It also
    stores the device definitions by address (read from a configuration
    input).  This allows devices to be looked up by address to send commands
    to those devices.
    """
    def __init__(self, protocol):
        """Constructor

        Actual modem definitions must be loaded from a configuration file via
        load_config() before the modem can be used.

        Args:
          protocol (Protocol):  Insteon message handling protocol object.
        """
        self.protocol = protocol

        self.addr = None
        self.name = "modem"
        self.label = self.name

        self.save_path = None

        # Map of Address.id -> Device and name -> Device.  name is optional
        # so devices might not be in that map.
        self.devices = {}
        self.device_names = {}
        self.db = db.Modem()

        # Signal to emit when a new device is added.
        self.signal_new_device = Signal()  # emit(modem, device)

        # Remove (mqtt) commands mapped to methods calls.  These are handled
        # in run_command().  Commands should all be lower case (inputs are
        # lowered).
        self.cmd_map = {
            'db_add_ctrl_of' : self.db_add_ctrl_of,
            'db_add_resp_of' : self.db_add_resp_of,
            'db_del_ctrl_of' : self.db_del_ctrl_of,
            'db_del_resp_of' : self.db_del_resp_of,
            'get_devices' : self.get_devices,
            'print_db' : self.print_db,
            'refresh' : self.refresh,
            'refresh_all' : self.refresh_all,
            'linking' : self.linking,
            'scene' : self.scene,
            'factory_reset' : self.factory_reset,
            }

        # Add a generic read handler for any broadcast messages initiated by
        # the Insteon devices.
        self.protocol.add_handler(handler.Broadcast(self))

        # Handle all link complete messages that the modem sends when the set
        # button or linking mode is finished.
        self.protocol.add_handler(handler.ModemLinkComplete(self))

        # Handle user triggered factory reset of the modem.
        self.protocol.add_handler(handler.ModemReset(self))

        # Log messages as they received so we can track the message hop count
        # to each device.
        self.protocol.signal_received.connect(self.handle_received)

    #-----------------------------------------------------------------------
    def type(self):
        """Return a nice class name for the device.
        """
        return "Modem"

    #-----------------------------------------------------------------------
    def load_config(self, data):
        """Load a configuration dictionary.

        This should be the insteon key in the configuration data.  Key inputs
        are:

        - port      The serial device to talk to.  This is a path to the
                    modem (or a network url).  See pyserial for inputs.
        - baudrate  Optional baud rate of the serial line.
        - address   Insteon address of the modem.  See Address for inputs.
        - storage   Path to store database records in.
        - startup_refresh    True if device databases should be checked for
                             new entries on start up.
        - devices   List of devices.  Each device is a type and insteon
                    address of the device.

        Args:
          data (dict):  Configuration data to load.
        """
        LOG.info("Loading configuration data")

        # Pass the data to the modem network link.
        self.protocol.load_config(data)

        # Read the modem address.
        self.addr = Address(data['address'])
        self.label = "%s (%s)" % (self.addr, self.name)
        LOG.info("Modem address set to %s", self.addr)

        # Load the modem database.
        if 'storage' in data:
            save_path = data['storage']
            if not os.path.exists(save_path):
                os.makedirs(save_path)

            self.save_path = save_path
            self.load_db()

            LOG.info("Modem %s database loaded %s entries", self.addr,
                     len(self.db))
            LOG.debug(str(self.db))

        # Read the device definitions
        self._load_devices(data.get('devices', []))

        # Read the scenes definitions and load db_configs
        self._load_scenes(data.get('scenes', []))

        # Send refresh messages to each device to check if the database is up
        # to date.
        if data.get('startup_refresh', False) is True:
            LOG.info("Starting device refresh")
            for device in self.devices.values():
                device.refresh()

    #-----------------------------------------------------------------------
    def refresh(self, force=False, on_done=None):
        """Load the all link database from the modem.

        This sends a message to the modem to start downloading the all link
        database.  The message handler handler.ModemDbGet is used to process
        the replies and update the modem database.

        Args:
          force (bool):  Ignored - this insures a consistent API with the
                device refresh command.
          on_done: Finished callback.  This is called when the command has
                   completed.  Signature is: on_done(success, msg, data)
        """
        LOG.info("Modem sending get first db record command")

        # Clear the db so we can rebuild it.
        self.db.clear()

        # Request the first db record from the handler.  The handler will
        # request each next record as the records arrive.
        msg = Msg.OutAllLinkGetFirst()
        msg_handler = handler.ModemDbGet(self.db, on_done)
        self.protocol.send(msg, msg_handler)

    #-----------------------------------------------------------------------
    def db_path(self):
        """Return the all link database path.

        This will be the configuration save_path directory and the file name
        will be the modem hex address with a .json suffix.
        """
        return os.path.join(self.save_path, self.addr.hex) + ".json"

    #-----------------------------------------------------------------------
    def load_db(self):
        """Load the all link database from a file.

        The file is stored in JSON format (by save_db()) and has the path
        self.db_path().  If the file doesn't exist, nothing is done.
        """
        # See if the database file exists.  Tell the modem it's future path
        # so it can save itself.
        path = self.db_path()
        self.db.set_path(path)
        if not os.path.exists(path):
            return

        # Read the file and convert it to a db.Modem object.
        try:
            with open(path) as f:
                data = json.load(f)

            self.db = db.Modem.from_json(data, path)
        except:
            LOG.exception("Error reading modem db file %s", path)
            return

        LOG.info("%s database loaded %s entries", self.addr, len(self.db))
        LOG.debug("%s", self.db)

    #-----------------------------------------------------------------------
    def print_db(self, on_done):
        """Print the device database to the log UI.

        Args:
          on_done: Finished callback.  This is called when the command has
                   completed.  Signature is: on_done(success, msg, data)
        """
        LOG.ui("%s modem database", self.addr)
        LOG.ui("%s", self.db)
        on_done(True, "Complete", None)

    #-----------------------------------------------------------------------
    def add(self, device):
        """Add a device object to the modem.

        This doesn't change the modem all link database, it just allows us to
        find the input device by address.

        Args:
          device:  The device object to add.
        """
        self.devices[device.addr.id] = device
        if device.name:
            self.device_names[device.name] = device

    #-----------------------------------------------------------------------
    def remove(self, device):
        """Remove a device object from the modem.

        This doesn't change the modem all link database, it just removes the
        input device from our local look up.

        Args:
          device: The device object to add.  If the device doesn't exist,
                  nothing is done.
        """
        self.devices.pop(device.addr.id, None)
        if device.name:
            self.device_names.pop(device.name, None)

    #-----------------------------------------------------------------------
    def find(self, addr):
        """Find a device by address.

        NOTE: this searche devices in the config file.  We don't ping the
        modem to find the devices because disovery isn't the most reliable.

        Args:
          addr (Address): The Insteon address object to find.  This can
               also be a string or integer (see the Address constructor for
               other options.  This can also be the modem address in which
               case this object is returned.

        Returns:
          Returns the device object or None if it doesn't exist.
        """
        # Handle string device name requests.
        if isinstance(addr, str):
            addr = addr.lower()

        if addr == "modem":
            return self

        # See if the input is one of the "nice" device names.
        device = self.device_names.get(addr, None)
        if device:
            return device

        # Otherwise, try and parse the input as an Insteon address.
        try:
            addr = Address(addr)
        except:
            LOG.exception("Invalid Insteon address or unknown device name "
                          "'%s'", addr)
            return None

        # Device address is the modem.
        if addr == self.addr:
            return self

        # Otherwise try and find the device by address.  None is
        # returned if it doesn't exist.
        device = self.devices.get(addr.id, None)
        return device

    #-----------------------------------------------------------------------
    def refresh_all(self, force=False, on_done=None):
        """Refresh all the all link databases.

        This forces a refresh of the modem and device databases.  This can
        take a long time - up to 5 seconds per device some times depending on
        the database sizes.  So it usually should only be called if no other
        activity is expected on the network.

        Args:
          force (bool):  Force flag passed to devices.  If True, devices
                will refresh their Insteon db's even if they think the db
                is up to date.
          on_done:  Finished callback.  This is called when the command has
                    completed.  Signature is: on_done(success, msg, data)
        """
        # Set the error stop to false so a failed refresh doesn't stop the
        # sequence from trying to refresh other devices.
        seq = CommandSeq(self.protocol, "Refresh all complete", on_done,
                         error_stop=False)

        # Reload the modem database.
        seq.add(self.refresh, force)

        # Reload all the device databases.
        for device in self.devices.values():
            seq.add(device.refresh, force)

        # Start the command sequence.
        seq.run()

    #-----------------------------------------------------------------------
    def get_devices(self, on_done=None):
        """"Print all the devices the modem knows about to the log UI.

        Args:
          on_done:  Finished callback.  This is called when the command has
                    completed.  Signature is: on_done(success, msg, data)
        """
        LOG.ui(json.dumps(self.info_entry()))

        seen = set()
        for e in self.db.entries:
            if e.addr in seen:
                continue

            device = self.devices.get(e.addr.id, None)
            if device:
                entry = device.info_entry()
            else:
                entry = {str(e.addr) : {"type" : "unknown"}}

            LOG.ui(json.dumps(entry))
            seen.add(e.addr)

        on_done(True, "Complete", None)

    #-----------------------------------------------------------------------
    def info_entry(self):
        """Return a JSON dictionary containing information about the device.
        """
        return {str(self.addr) : {
            "type" : "modem",
            "label" : self.name,
            }}

    #-----------------------------------------------------------------------
    def db_add_ctrl_of(self, local_group, remote_addr, remote_group,
                       two_way=True, refresh=True, on_done=None,
                       local_data=None, remote_data=None):
        """Add the modem as a controller of a device.

        This updates the modem's all link database to show that the model is
        controlling an Insteon device.  If two_way is True, the corresponding
        responder link on the device is also created.  This two-way link is
        required for the device to accept commands from the modem.

        Normally, pressing the set button the modem and then the device will
        configure this link using group 1.

        The 3 byte data entry is usually (on_level, ramp_rate, unused) where
        those values are 1 byte (0-255) values but those fields are device
        dependent.

        The optional callback has the signature:
            on_done(bool success, str message, entry)

        - success is True if both commands worked or False if any failed.
        - message is a string with a summary of what happened.  This is used
          for user interface responses to sending this command.
        - entry is either the db.ModemEntry or db.DeviceEntry that was
          updated.

        Args:
          local_group (int):  The modem group to use as the scene number.
          remote_addr (Address):  The address of the device to control.
          remote_group (int):  The group on the remote address to control.
          two_way (bool):  If True, after creating the controller link on the
                  modem, a responder link is created on the remote device
                  to form the required pair of entries.
          refresh (bool):  If True, call refresh before changing the db.
                  This is ignored on the modem since it doesn't use memory
                  addresses and can't be corrupted.
          on_done:  Finished callback.  This is called when the command has
                    completed.  Signature is: on_done(success, msg, data)
          local_data (bytes[3]):  The local 3 byte data array to set on the
                     modem db entry.  If this is None, it will be assigned
                     automatically.
          remote_data (bytes[3]):  The remote 3 byte data array to set on the
                      remote device.  If this is None, it will be assigned
                      automatically.
        """
        is_controller = True
        self._db_update(local_group, is_controller, remote_addr, remote_group,
                        two_way, refresh, on_done, local_data, remote_data)

    #-----------------------------------------------------------------------
    def db_add_resp_of(self, local_group, remote_addr, remote_group,
                       two_way=True, refresh=True, on_done=None,
                       local_data=None, remote_data=None):
        """Add the modem as a responder of a device.

        This updates the modem's all link database to show that the model is
        responding to an Insteon device.  If two_way is True, the
        corresponding controller link on the device is also created.  This
        two-way link is required for the device to send commands to the modem
        and for the modem to report device state changes.

        Normally, pressing the set button the device and then the modem will
        configure this link using group 1.

        The 3 byte data entry is usually (on_level, ramp_rate, unused) where
        those values are 1 byte (0-255) values but those fields are device
        dependent.

        The optional callback has the signature:
            on_done(bool success, str message, entry)

        - success is True if both commands worked or False if any failed.
        - message is a string with a summary of what happened.  This is used
          for user interface responses to sending this command.
        - entry is either the db.ModemEntry or db.DeviceEntry that was
          updated.

        Args:
          local_group (int):  The modem group to use as the scene number.
          remote_addr (Address):  The address of the device to respond to.
          remote_group (int):  The group on the remote address to respond to.
          two_way (bool):  If True, after creating the responder link on the
                  modem, a controller link is created on the remote device
                  to form the required pair of entries.
          refresh (bool):  If True, call refresh before changing the db.
                  This is ignored on the modem since it doesn't use memory
                  addresses and can't be corrupted.
          on_done:  Finished callback.  This is called when the command has
                    completed.  Signature is: on_done(success, msg, data)
          local_data (bytes[3]):  The local 3 byte data array to set on the
                     modem db entry.  If this is None, it will be assigned
                     automatically.
          remote_data (bytes[3]):  The remote 3 byte data array to set on the
                      remote device.  If this is None, it will be assigned
                      automatically.
        """
        is_controller = False
        self._db_update(local_group, is_controller, remote_addr, remote_group,
                        two_way, refresh, on_done, local_data, remote_data)

    #-----------------------------------------------------------------------
    def db_del_ctrl_of(self, addr, group, two_way=True, refresh=True,
                       on_done=None):
        """Delete the modem as a controller of a device.

        This updates the modem's all link database to remove a record where
        the modem is controlling another device.  If two_way is True, the
        corresponding responder link on the device is also remove.

        The optional callback has the signature:
            on_done(bool success, str message, entry)

        - success is True if both commands worked or False if any failed.
        - message is a string with a summary of what happened.  This is used
          for user interface responses to sending this command.
        - entry is either the db.ModemEntry or db.DeviceEntry that was
          removed.

        If the requested record doesn't exist, it's considered an error and
        on_done is called with success=False.

        Args:
          addr (Address):  The remote device address to delete on the modem.
          group (int):  The group on the modem to delete the link for.
          two_way (bool):  If True, after deleting the controller link on the
                  modem, the responder link is deleted on the remote device
                  to clean up the pair of entries.
          refresh (bool):  If True, call refresh before changing the db.
                  This is ignored on the modem since it doesn't use memory
                  addresses and can't be corrupted.
          on_done:  Finished callback.  This is called when the command has
                    completed.  Signature is: on_done(success, msg, data)
        """
        # Call with is_controller=True
        self._db_delete(addr, group, True, two_way, refresh, on_done)

    #-----------------------------------------------------------------------
    def db_del_resp_of(self, addr, group, two_way=True, refresh=True,
                       on_done=None):
        """Delete the modem as a responder of a device.

        This updates the modem's all link database to remove a record where
        the modem is responding to another device.  If two_way is True, the
        corresponding controller link on the device is also remove.

        The optional callback has the signature:
            on_done(bool success, str message, entry)

        - success is True if both commands worked or False if any failed.
        - message is a string with a summary of what happened.  This is used
          for user interface responses to sending this command.
        - entry is either the db.ModemEntry or db.DeviceEntry that was
          removed.

        If the requested record doesn't exist, it's considered an error and
        on_done is called with success=False.

        Args:
          addr (Address):  The remote device address to delete on the modem.
          group (int):  The group on the modem to delete the link for.
          two_way (bool):  If True, after deleting the responder link on the
                  modem, the controller link is deleted on the remote device
                  to clean up the pair of entries.
          refresh (bool):  If True, call refresh before changing the db.
                  This is ignored on the modem since it doesn't use memory
                  addresses and can't be corrupted.
          on_done:  Finished callback.  This is called when the command has
                    completed.  Signature is: on_done(success, msg, data)
        """
        # Call with is_controller=False
        self._db_delete(addr, group, False, two_way, refresh, on_done)

    #-----------------------------------------------------------------------
    def factory_reset(self, on_done=None):
        """Factory reset the modem.

        This will erase all the entries on the modem.

        Args:
          on_done:  Finished callback.  This is called when the command has
                    completed.  Signature is: on_done(success, msg, data)
        """
        LOG.warning("Modem being reset.  All data will be lost")
        msg = Msg.OutResetModem()
        msg_handler = handler.ModemReset(self, on_done)
        self.protocol.send(msg, msg_handler)

    #-----------------------------------------------------------------------
    def linking(self, group=0x01, on_done=None):
        """Enable linking mode on the modem.

        This is the same as pressing the set button on the modem.

        Args:
          group (int):  The group number to to set in the modem when the link
                is created.
          on_done:  Finished callback.  This is called when the command has
                    completed.  Signature is: on_done(success, msg, data)
        """
        # Tell the modem to enter all link mode for the group.  The
        # handler will handle timeouts (to send the cancel message) if
        # nothing happens.  See the handler for details.
        msg = Msg.OutModemLinking(Msg.OutModemLinking.Cmd.EITHER, group)
        msg_handler = handler.ModemLinkStart(on_done)
        self.protocol.send(msg, msg_handler)

    #-----------------------------------------------------------------------
    def link_data(self, is_controller, group, data=None):
        """Create a 3 byte link data array for the modem.

        If data is not input, the default data for a controller record will
        be [group, 0x00, 0x00].  The default data for a responder record will
        be [group, 0x00, 0x00].

        Args:
           is_controller (bool):  True if the link will be for the modem
                         as a controller.
           group (int): The group on the modem the link is for.
           data ([D1,D2,D3]):   The data bytes to set on the modem.

        Returns:
           bytes[3]:  Returns a list of 3 bytes to use as the data record.
        """
        # Normally, the modem (ctrl) -> device (resp) link is created using
        # the linking() command - then the handler.ModemLinkComplete will
        # fill these values in for us using the device information.  But they
        # probably aren't used so it doesn't really matter.
        if is_controller:
            defaults = [group, 0x00, 0x00]

        # Responder data is a mystery on the modem.  This seems to work but
        # it's unclear if it's needed at all.
        else:
            defaults = [group, 0x00, 0x00]

        # For each field, use the input if not -1, else the default.
        return util.resolve_data3(defaults, data)

    #-----------------------------------------------------------------------
    def scene(self, is_on, group, num_retry=3, on_done=None):
        """Trigger a virtual modem scene.

        This will send out a scene command from the modem.  When the scene
        message is ACK'ed, Modem.handle_scene will be called.

        Args:
          is_on (bool): True to send an on (0x11) command for the scene.
                False to send an off (0x13) command for the scene.
          group (int):  The modem group (scene) number to send.
          num_retry (int):  The number of retries to use if the message fails.
          on_done:  Finished callback.  This is called when the command has
                    completed.  Signature is: on_done(success, msg, data)
        """
        assert 0x01 <= group <= 0xff
        LOG.info("Modem scene %s on=%s", group, "on" if is_on else "off")

        cmd1 = 0x11 if is_on else 0x13
        msg = Msg.OutModemScene(group, cmd1, 0x00)
        msg_handler = handler.ModemScene(self, msg, on_done)
        self.protocol.send(msg, msg_handler)

    #-----------------------------------------------------------------------
    def handle_received(self, msg):
        """Receives incomming message notifications from protocol

        This is called for every message that is read from the modem.  For
        standard and extended messages, it will find the device the message
        is from and notify them it was received.  This is only used to track
        the hop distance from the modem to each device and isn't used for
        general message handling.

        Args:
          msg (Msg.Base):  The message that arrived.
        """
        if not isinstance(msg, (Msg.InpStandard, Msg.InpExtended)):
            return

        device = self.find(msg.from_addr)
        if device:
            device.handle_received(msg)

    #-----------------------------------------------------------------------
    def handle_scene(self, msg):
        """Callback for scene simulation commanded messages.

        This callback is run when we get a reply back from triggering a scene
        on the device.  If the command was ACK'ed, we know it worked.  The
        device will then update the states on the devices in the scene.

        Args:
          msg (InpStandard):  Broadcast message from the device.  Use
              msg.group to find the group and msg.cmd1 for the command.
        """
        group = msg.group

        responders = self.db.find_group(group)
        LOG.debug("Found %s responders in group %s", len(responders), group)
        LOG.debug("Group %s -> %s", group, [i.addr.hex for i in responders])

        # For each device that we're the controller of call it's
        # handler for the broadcast message.
        for elem in responders:
            device = self.find(elem.addr)
            if device:
                LOG.info("%s broadcast to %s for group %s", self.label,
                         device.addr, group)
                device.handle_group_cmd(self.addr, msg)
            else:
                LOG.warning("%s broadcast - device %s not found", self.label,
                            elem.addr)

    #-----------------------------------------------------------------------
    def run_command(self, **kwargs):
        """Run arbitrary commands.

        Commands are input as a dictionary:
          { 'cmd' : 'COMMAND', ...args }

        where COMMAND is the command name and any additional arguments to the
        command are other dictionary keywords.  Valid commands are:

          getdb:  No arguments.  Download the PLM modem all link database
                  and save it to file.

          reload_all: No arguments.  Reloads the modem database and tells
                      every device to reload it's database as well.

          factory_reset: No arguments.  Full factory reset of the modem.

          set_btn: Optional time_out argument (in seconds).  Simulates pressing
                   the modem set button to put the modem in linking mode.

        Args:
          kwargs:  Command dictionary containing the arguments.
        """
        cmd = kwargs.pop('cmd', None)
        if not cmd:
            LOG.error("Invalid command sent to modem %s.  No 'cmd' "
                      "keyword: %s", self.addr, kwargs)
            return

        cmd = cmd.lower().strip()
        func = self.cmd_map.get(cmd, None)
        if not func:
            LOG.error("Invalid command sent to modem %s.  Input cmd "
                      "'%s' not valid.  Valid commands: %s", self.addr,
                      cmd, self.cmd_map.keys())
            return

        # Call the command function with any remaining arguments.
        try:
            func(**kwargs)
        except:
            LOG.exception("Invalid command inputs to modem %s.  Input "
                          "cmd %s with args: %s", self.addr, cmd, str(kwargs))

    #-----------------------------------------------------------------------
    def handle_group_cmd(self, addr, msg):
        """Handle a group command addressed to the modem.

        This is called when a broadcast message is sent from a device that is
        triggered (like a motion sensor or clicking a light switch).  The
        device that sent the message will look up it's associations in it's
        all link database and call the handle_group_cmd() on each device that
        are in it's scene.

        Args:
           addr (Address):  The address the message is from.
           msg (message.InpStandard):   Broadcast group message.
        """
        # The modem has nothing to do for these messages.
        pass

    #-----------------------------------------------------------------------
    def _load_devices(self, data):
        """Load device definitions from a configuration data object.

        The input is the insteon.devices configuration dictionary.  Keys are
        the device type.  Value is the list of devices.  See config.yaml or
        the package documentation for an example.

        Args:
          data:   Configuration devices dictionary.
        """
        # Add ourselves as a device.
        self.signal_new_device.emit(self, self)

        self.devices.clear()
        self.device_names.clear()

        for device_type in data:
            # Use a default list so that if the config field is empty, the
            # loop below will still work.
            values = data[device_type]
            if not values:
                values = []

            # Look up the device type in the configuration data and call the
            # constructor to build the device object.
            dev_class, kwargs = config.find(device_type)

            # Have the device type parse the config values below here and
            # return us a list of devices.
            devices = dev_class.from_config(values, self.protocol, self,
                                            **kwargs)

            for dev in devices:
                LOG.info("Created %s at %s", device_type, dev.label)

                # Store the device by ID in the map.
                self.add(dev)

                # Notify anyone else that new device is available.
                self.signal_new_device.emit(self, dev)

    #-----------------------------------------------------------------------
    def _load_scenes(self, data):
        """Load scenes from a configuration dict.

        Load scenes from the configuration file.  This includes both virtual
        modem scenes and interdevice scenes. Virtual modem scenes are defined
        in software - they are links where the modem is the controller and
        devices are the responders.  The modem can have up to 253 virtual modem
        scenes which we can trigger by software to broadcast a message to
        update all of the defined devices.

        Args:
          data:   Configuration dictionary for scenes.
        """
        for scene in data:
            controllers = []
            responders = []

            # Gather controllers list
            for item in scene['controllers']:
                controllers.append(self._parse_scene_device(item))

            # Gather responders list
            for item in scene['responders']:
                responders.append(self._parse_scene_device(item))

            # Generate Controller Entries
            for controller in controllers:
                # Generate Link Data Fields, See DeviceEntry for documentation
                # of purposes and values
                data = bytes([controller.get('data_1', 0x03),
                              controller.get('data_2', 0x00),
                              controller.get('data_3', controller['group'])])
                for responder in responders:
                    controller['device'].db_config.add_from_config(
                        responder['device'].addr,
                        controller['group'],
                        True,
                        data
                    )

            # Generate Responder Entries
            for responder in responders:
                # Generate Link Data Fields, See DeviceEntry for documentation
                # of purposes and values
                # data_# values override everything
                data = bytes([responder.get('data_1',
                                            responder.get('level', 0xFF)),
                              responder.get('data_2',
                                            responder.get('ramp', 0x1F)),
                              responder.get('data_3',
                                            responder.get('group', 0x00))
                             ])
                for controller in controllers:
                    responder['device'].db_config.add_from_config(
                        controller['device'].addr,
                        controller['group'],
                        False,
                        data
                    )


    #-----------------------------------------------------------------------
    def _parse_scene_device(self, data):
        """Parse a device from the scene config format

        Devices can be defined in the scene config using a number of
        different formats.  This function parses all of the formats into
        single style.

        Args:
          data:   Configuration dictionary for scenes.

        Returns:
          {
          device : (Device) the device object
          device_str : (str) the string passed in the config
          group : (int) the group number of the device
          level : (int) optionally the light level
          ramp : (int) optionally the ramp rate
          }
        """
<<<<<<< HEAD
        # Start with the default assumption that only a device is specified
        # with no other details
        ret = {'group' : 0x01, 'device_str' : data}
        if isinstance(ret['device_str'], dict):
            # The key is the device string
            ret['device_str'] = next(iter(data))
            if isinstance(data[ret['device_str']], int):
                # The value is the group
                ret['group'] = data[ret['device_str']]
            else:
                # This is a dict just update the return
                ret.update(ret['device_str'])
        # Try and find this device
        ret['device'] = self.find(ret['device_str'])
        return ret
=======
        # FUTURE: support scene loading
        # Read scenes from the configuration file.  See if the scene has
        # changed vs what we have in the device databases.  If it has, we
        # need to update the device databases.
        scenes = {}
        return scenes
>>>>>>> 83ee2b73

    #-----------------------------------------------------------------------
    def _db_update(self, local_group, is_controller, remote_addr, remote_group,
                   two_way, refresh, on_done, local_data, remote_data):
        """Update the modem database.

        See db_add_ctrl_of() or db_add_resp_of() for docs.
        """
        # Find the remote device.  Update addr since the input may be a name.
        remote = self.find(remote_addr)
        if remote:
            remote_addr = remote.addr

        # If don't have an entry for this device, we can't sent it commands.
        if two_way and not remote:
            LOG.info("Modem db add %s can't find remote device %s.  "
                     "Link will be only one direction",
                     util.ctrl_str(is_controller), remote_addr)

        # Get the modem data array to use.  See Github issue #7 for
        # discussion.
        local_data = self.link_data(is_controller, local_group, local_data)

        seq = CommandSeq(self.protocol, "Device db update complete", on_done)

        # Create a new database entry for the modem and send it to the modem
        # for updating.
        entry = db.ModemEntry(remote_addr, local_group, is_controller,
                              local_data)
        seq.add(self.db.add_on_device, self.protocol, entry)

        # For two way commands, insert a callback so that when the modem
        # command finishes, it will send the next command to the device.
        # When that finishes, it will run the input callback.
        if two_way and remote:
            two_way = False
            on_done = None
            if is_controller:
                seq.add(remote.db_add_resp_of, remote_group, self.addr,
                        local_group, two_way, refresh, remote_data=remote_data)
            else:
                seq.add(remote.db_add_ctrl_of, remote_group, self.addr,
                        local_group, two_way, refresh, remote_data=remote_data)

        # Start the command sequence.
        seq.run()

    #-----------------------------------------------------------------------
    def _db_delete(self, addr, group, is_controller, two_way, refresh,
                   on_done):
        """Delete a link entry on the modem.

        This updates the modem's all link database to remove a record.  If
        two_way is True, the corresponding link on the remote device is also
        remove.

        See db_del_ctrl_of() or db_del_resp_of() for docs.
        """
        LOG.debug("db delete: %s grp=%s ctrl=%s 2w=%s", addr, group,
                  util.ctrl_str(is_controller), two_way)

        # Find the remote device.  Update addr since the input may be a name.
        remote = self.find(addr)
        if remote:
            addr = remote.addr

        # If don't have an entry for this device, we can't sent it commands
        if two_way and not remote:
            LOG.ui("Device db delete %s can't find remote device %s.  "
                   "Link will be only deleted one direction",
                   util.ctrl_str(is_controller), addr)

        # Find teh database entry being deleted.
        entry = self.db.find(addr, group, is_controller)
        if not entry:
            LOG.warning("Device %s delete no match for %s grp %s %s",
                        self.addr, addr, group, util.ctrl_str(is_controller))
            on_done(False, "Entry doesn't exist", None)
            return

        # Add the function delete call to the sequence.
        seq = CommandSeq(self.protocol, "Delete complete", on_done)
        seq.add(self.db.delete_on_device, self.protocol, entry)

        # For two way commands, insert a callback so that when the modem
        # command finishes, it will send the next command to the device.
        # When that finishes, it will run the input callback.
        if two_way and remote:
            two_way = False
            if is_controller:
                seq.add(remote.db_del_resp_of, self.addr, group, two_way,
                        refresh)
            else:
                seq.add(remote.db_del_ctrl_of, self.addr, group, two_way,
                        refresh)

        # Start running the commands.
        seq.run()

    #-----------------------------------------------------------------------<|MERGE_RESOLUTION|>--- conflicted
+++ resolved
@@ -857,7 +857,6 @@
           ramp : (int) optionally the ramp rate
           }
         """
-<<<<<<< HEAD
         # Start with the default assumption that only a device is specified
         # with no other details
         ret = {'group' : 0x01, 'device_str' : data}
@@ -873,14 +872,7 @@
         # Try and find this device
         ret['device'] = self.find(ret['device_str'])
         return ret
-=======
-        # FUTURE: support scene loading
-        # Read scenes from the configuration file.  See if the scene has
-        # changed vs what we have in the device databases.  If it has, we
-        # need to update the device databases.
-        scenes = {}
-        return scenes
->>>>>>> 83ee2b73
+
 
     #-----------------------------------------------------------------------
     def _db_update(self, local_group, is_controller, remote_addr, remote_group,
