--- conflicted
+++ resolved
@@ -100,11 +100,7 @@
         str(obj)
 
         j = obj.to_json()
-<<<<<<< HEAD
-        obj2 = IM.db.Device.from_json(j, '')
-=======
         obj2 = IM.db.Device.from_json(device, j, '')
->>>>>>> c7193ee8
         assert len(obj2.entries) == 4
         assert len(obj2.unused) == 1
         assert len(obj2.groups) == 2
